--- conflicted
+++ resolved
@@ -41,11 +41,7 @@
 	// Version tracks the current version of the defaults so we can migrate old -> new
 	// This is specifically important whenever we decide to change the default value
 	// for an existing parameter. This field tag must be updated any time we add a new version.
-<<<<<<< HEAD
-	Version uint32 `version[0]:"0" version[1]:"1" version[2]:"2" version[3]:"3" version[4]:"4" version[5]:"5" version[6]:"6" version[7]:"7" version[8]:"8" version[9]:"9" version[10]:"10" version[11]:"11" version[12]:"12" version[13]:"13" version[14]:"14" version[15]:"15" version[16]:"16" version[17]:"17" version[18]:"18" version[19]:"19" version[20]:"20" version[21]:"21" version[22]:"22" version[23]:"23" version[24]:"24"`
-=======
-	Version uint32 `version[0]:"0" version[1]:"1" version[2]:"2" version[3]:"3" version[4]:"4" version[5]:"5" version[6]:"6" version[7]:"7" version[8]:"8" version[9]:"9" version[10]:"10" version[11]:"11" version[12]:"12" version[13]:"13" version[14]:"14" version[15]:"15" version[16]:"16" version[17]:"17" version[18]:"18" version[19]:"19" version[20]:"20" version[21]:"21" version[22]:"22" version[23]:"23" version[24]:"24" version[25]:"25" version[26]:"26"`
->>>>>>> ee27bc74
+	Version uint32 `version[0]:"0" version[1]:"1" version[2]:"2" version[3]:"3" version[4]:"4" version[5]:"5" version[6]:"6" version[7]:"7" version[8]:"8" version[9]:"9" version[10]:"10" version[11]:"11" version[12]:"12" version[13]:"13" version[14]:"14" version[15]:"15" version[16]:"16" version[17]:"17" version[18]:"18" version[19]:"19" version[20]:"20" version[21]:"21" version[22]:"22" version[23]:"23" version[24]:"24" version[25]:"25" version[26]:"26" version[27]:"27"`
 
 	// environmental (may be overridden)
 	// When enabled, stores blocks indefinitely, otherwise, only the most recent blocks
@@ -457,12 +453,6 @@
 	// i.e. the ledger can answer account states questions for the range Latest-MaxAcctLookback...Latest
 	MaxAcctLookback uint64 `version[23]:"4"`
 
-<<<<<<< HEAD
-	// SpeculativeBlockAssemblyGraceTime sets additional time, on top of
-	// ProposalAssemblyTime, that this node allows for speculative block
-	// assembly.
-	SpeculativeBlockAssemblyGraceTime time.Duration `version[24]:"50000000"`
-=======
 	// EnableUsageLog enables 10Hz log of CPU and RAM usage.
 	// Also adds 'algod_ram_usage` (number of bytes in use) to /metrics
 	EnableUsageLog bool `version[24]:"false"`
@@ -477,7 +467,11 @@
 	// 0x01 (txFilterRawMsg) - check for raw tx message duplicates
 	// 0x02 (txFilterCanonical) - check for canonical tx group duplicates
 	TxIncomingFilteringFlags uint32 `version[26]:"1"`
->>>>>>> ee27bc74
+	
+	// SpeculativeBlockAssemblyGraceTime sets additional time, on top of
+	// ProposalAssemblyTime, that this node allows for speculative block
+	// assembly.
+	SpeculativeBlockAssemblyGraceTime time.Duration `version[27]:"50000000"`
 }
 
 // DNSBootstrapArray returns an array of one or more DNS Bootstrap identifiers
