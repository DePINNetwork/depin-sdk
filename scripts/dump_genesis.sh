--- conflicted
+++ resolved
@@ -40,7 +40,7 @@
         SORT=id
         ;;
       onlineroundparamstail)
-        SORT=round
+        SORT=rnd
         ;;
       participationperiods)
         SORT=period
@@ -60,22 +60,20 @@
       resources)
         SORT=addrid
         ;;
-<<<<<<< HEAD
-      kvstore)
-        SORT=key
-=======
       onlineaccounts)
         SORT=address
         ;;
       txtail)
-        SORT=round
+        SORT=rnd
         ;;
       catchpointfirststageinfo)
         SORT=round
         ;;
       unfinishedcatchpoints)
         SORT=round
->>>>>>> 1335f168
+        ;;
+      kvstore)
+        SORT=key
         ;;
       *)
         echo "Unknown table $T" >&2
