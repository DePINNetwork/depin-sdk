#!/usr/bin/env bash

# Fail if anything goes wrong
set -e
set -o pipefail

if [ "$1" = "" ]; then
  echo "Usage: $0 genesis.json"
  exit 1
fi

D=$(mktemp -d)
trap "rm -r $D" 0

GENJSON="$1"
UNAME=$(uname)
if [[ "${UNAME}" == *"MINGW"* ]]; then
    GOPATH1=$HOME/go
else
    GOPATH1=$(go env GOPATH | cut -d: -f1)
fi
$GOPATH1/bin/algod -d $D -g "$GENJSON" -x >/dev/null
LEDGERS=$D/*/ledger.*sqlite

for LEDGER in $LEDGERS; do
  for T in $(echo .tables | sqlite3 $LEDGER); do
    # remove trailing newlines echoed by Windows' sqlite3 app
    T=${T//[$'\t\r\n ']}
    # ignore empty table names on Windows that appear in iteration
    if [ "$T" = "" ]; then
      continue
    fi
    case $T in
      blocks)
        SORT=rnd
        ;;
      accountbase)
        SORT=address
        ;;
      accounttotals)
        SORT=id
        ;;
      acctrounds)
        SORT=id
        ;;
      onlineroundparamstail)
        SORT=rnd
        ;;
      participationperiods)
        SORT=period
        ;;
      assetcreators)
        SORT=asset
        ;;
      storedcatchpoints)
        SORT=round
        ;;
      accounthashes)
        SORT=id
        ;;
      catchpointstate)
        SORT=id
        ;;
      resources)
        SORT=addrid
        ;;
      onlineaccounts)
        SORT=address
        ;;
      txtail)
        SORT=rnd
        ;;
      catchpointfirststageinfo)
        SORT=round
        ;;
      unfinishedcatchpoints)
        SORT=round
        ;;
<<<<<<< HEAD
      stateproofverification)
        SORT=targetstateproofround
=======
      kvstore)
        SORT=key
>>>>>>> fa779375
        ;;
      *)
        echo "Unknown table $T" >&2
        exit 1
        ;;
    esac

    echo ".schema $T" | sqlite3 "$LEDGER"
    ( echo .headers on;
      echo .mode insert "$T";
      echo "SELECT * FROM $T ORDER BY $SORT;" ) | sqlite3 "$LEDGER"
  done
done<|MERGE_RESOLUTION|>--- conflicted
+++ resolved
@@ -76,13 +76,11 @@
       unfinishedcatchpoints)
         SORT=round
         ;;
-<<<<<<< HEAD
       stateproofverification)
         SORT=targetstateproofround
-=======
+        ;;
       kvstore)
         SORT=key
->>>>>>> fa779375
         ;;
       *)
         echo "Unknown table $T" >&2
