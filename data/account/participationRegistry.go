--- conflicted
+++ resolved
@@ -64,66 +64,53 @@
 	return d, err
 }
 
-// ParticipationRecord contains all metadata relating to a set of participation keys.
-type ParticipationRecord struct {
-	ParticipationID ParticipationID
-
-	Account     basics.Address
-	FirstValid  basics.Round
-	LastValid   basics.Round
-	KeyDilution uint64
-
-	LastVote          basics.Round
-	LastBlockProposal basics.Round
-	LastStateProof    basics.Round
-	EffectiveFirst    basics.Round
-	EffectiveLast     basics.Round
-
-	StateProof *StateProofVerifier
-	VRF        *crypto.VRFSecrets
-	Voting     *crypto.OneTimeSignatureSecrets
-}
-
-<<<<<<< HEAD
-// StateProofSigner defined the type used for the compact certificate signing key
-type StateProofSigner crypto.GenericSigningKey
-
-// StateProofVerifier defined the type used for the stateproofs public key
-type StateProofVerifier merklekeystore.Verifier
-
-// ParticipationRecordForRound r
-type ParticipationRecordForRound struct {
-	ParticipationRecord
-}
-
-// StateProofRecordForRound adds in the per-round state proof key.
-type StateProofRecordForRound struct {
-	ParticipationRecord
-
-	StateProofSecrets *merklekeystore.Signer
-}
-=======
 type (
-	// StateProofKey is a placeholder for the real state proof key type.
-	// PKI TODO: Replace this with a real object.
-	StateProofKey []byte
-
-	// StateProofKeys are a map of StateProofKeys.
+	// ParticipationRecord contains all metadata relating to a set of participation keys.
+	ParticipationRecord struct {
+		ParticipationID ParticipationID
+
+		Account     basics.Address
+		FirstValid  basics.Round
+		LastValid   basics.Round
+		KeyDilution uint64
+
+		LastVote          basics.Round
+		LastBlockProposal basics.Round
+		LastStateProof    basics.Round
+		EffectiveFirst    basics.Round
+		EffectiveLast     basics.Round
+
+		StateProof *StateProofVerifier
+		VRF        *crypto.VRFSecrets
+		Voting     *crypto.OneTimeSignatureSecrets
+	}
+
+	// StateProofSigner defined the type used for the compact certificate signing key
+	StateProofSigner crypto.GenericSigningKey
+
+	// StateProofVerifier defined the type used for the stateproofs public key
+	StateProofVerifier merklekeystore.Verifier
+
+	// StateProofKeys represents a set of ephemeral stateproof keys with their corresponding round
 	//msgp:allocbound StateProofKeys 1000
-	StateProofKeys map[uint64]StateProofKey
+	StateProofKeys map[uint64]StateProofSigner
+
+	// ParticipationRecordForRound r
+	ParticipationRecordForRound struct {
+		ParticipationRecord
+	}
+
+	// StateProofRecordForRound adds in the per-round state proof key.
+	StateProofRecordForRound struct {
+		ParticipationRecord
+
+		StateProofSecrets *merklekeystore.Signer
+	}
 
 	// SortUint64 implements sorting by uint64 keys for
 	// canonical encoding of maps in msgpack format.
 	SortUint64 = basics.SortUint64
-
-	// ParticipationRecordForRound adds in the per-round state proof key.
-	ParticipationRecordForRound struct {
-		ParticipationRecord
-
-		StateProof StateProofKey
-	}
 )
->>>>>>> 4006ce21
 
 // IsZero returns true if the object contains zero values.
 func (r ParticipationRecordForRound) IsZero() bool {
@@ -233,11 +220,7 @@
 
 	// AppendKeys appends state proof keys to an existing Participation record. Keys can only be appended
 	// once, an error will occur when the data is flushed when inserting a duplicate key.
-<<<<<<< HEAD
 	AppendKeys(id ParticipationID, keys map[uint64]StateProofSigner) error
-=======
-	AppendKeys(id ParticipationID, keys StateProofKeys) error
->>>>>>> 4006ce21
 
 	// Delete removes a record from storage.
 	Delete(id ParticipationID) error
@@ -426,11 +409,7 @@
 type partDBWriteRecord struct {
 	insertID ParticipationID
 	insert   Participation
-<<<<<<< HEAD
 	keys     map[uint64]StateProofSigner
-=======
-	keys     StateProofKeys
->>>>>>> 4006ce21
 
 	registerUpdated map[ParticipationID]updatingParticipationRecord
 
@@ -562,11 +541,7 @@
 	return err
 }
 
-<<<<<<< HEAD
 func (db *participationDB) appendKeysInner(id ParticipationID, keys map[uint64]StateProofSigner) error {
-=======
-func (db *participationDB) appendKeysInner(id ParticipationID, keys StateProofKeys) error {
->>>>>>> 4006ce21
 	err := db.store.Wdb.Atomic(func(ctx context.Context, tx *sql.Tx) error {
 		// Fetch primary key
 		var pk int
@@ -773,11 +748,7 @@
 	return
 }
 
-<<<<<<< HEAD
 func (db *participationDB) AppendKeys(id ParticipationID, keys map[uint64]StateProofSigner) error {
-=======
-func (db *participationDB) AppendKeys(id ParticipationID, keys StateProofKeys) error {
->>>>>>> 4006ce21
 	db.mutex.Lock()
 	defer db.mutex.Unlock()
 
@@ -785,11 +756,7 @@
 		return ErrParticipationIDNotFound
 	}
 
-<<<<<<< HEAD
 	keyCopy := make(map[uint64]StateProofSigner, len(keys))
-=======
-	keyCopy := make(StateProofKeys, len(keys))
->>>>>>> 4006ce21
 	for k, v := range keys {
 		keyCopy[k] = v // PKI TODO: Deep copy?
 	}
