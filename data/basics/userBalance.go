// Copyright (C) 2019-2024 Algorand, Inc.
// This file is part of go-algorand
//
// go-algorand is free software: you can redistribute it and/or modify
// it under the terms of the GNU Affero General Public License as
// published by the Free Software Foundation, either version 3 of the
// License, or (at your option) any later version.
//
// go-algorand is distributed in the hope that it will be useful,
// but WITHOUT ANY WARRANTY; without even the implied warranty of
// MERCHANTABILITY or FITNESS FOR A PARTICULAR PURPOSE.  See the
// GNU Affero General Public License for more details.
//
// You should have received a copy of the GNU Affero General Public License
// along with go-algorand.  If not, see <https://www.gnu.org/licenses/>.

package basics

import (
	"encoding/binary"
	"fmt"
<<<<<<< HEAD
=======
	"reflect"
	"slices"
>>>>>>> b7b3e5e3

	"github.com/algorand/go-algorand/config"
	"github.com/algorand/go-algorand/crypto"
	"github.com/algorand/go-algorand/crypto/merklesignature"
	"github.com/algorand/go-algorand/logging"
	"github.com/algorand/go-algorand/protocol"
)

// Status is the delegation status of an account's MicroAlgos
type Status byte

const (
	// Offline indicates that the associated account receives rewards but does not participate in the consensus.
	Offline Status = iota
	// Online indicates that the associated account participates in the consensus and receive rewards.
	Online
	// NotParticipating indicates that the associated account neither participates in the consensus, nor receives rewards.
	// Accounts that are marked as NotParticipating cannot change their status, but can receive and send Algos to other accounts.
	// Two special accounts that are defined as NotParticipating are the incentive pool (also know as rewards pool) and the fee sink.
	// These two accounts also have additional Algo transfer restrictions.
	NotParticipating

	// encodedMaxAssetsPerAccount is the decoder limit of number of assets stored per account.
	// it's being verified by the unit test TestEncodedAccountAllocationBounds to align
	// with config.Consensus[protocol.ConsensusCurrentVersion].MaxAssetsPerAccount; note that the decoded
	// parameter is used only for protecting the decoder against malicious encoded account data stream.
	// protocol-specific contains would be tested once the decoding is complete.
	encodedMaxAssetsPerAccount = 1024

	// EncodedMaxAppLocalStates is the decoder limit for number of opted-in apps in a single account.
	// It is verified in TestEncodedAccountAllocationBounds to align with
	// config.Consensus[protocol.ConsensusCurrentVersion].MaxAppsOptedIn
	EncodedMaxAppLocalStates = 64

	// EncodedMaxAppParams is the decoder limit for number of created apps in a single account.
	// It is verified in TestEncodedAccountAllocationBounds to align with
	// config.Consensus[protocol.ConsensusCurrentVersion].MaxAppsCreated
	EncodedMaxAppParams = 64

	// EncodedMaxKeyValueEntries is the decoder limit for the length of a key/value store.
	// It is verified in TestEncodedAccountAllocationBounds to align with
	// config.Consensus[protocol.ConsensusCurrentVersion].MaxLocalSchemaEntries and
	// config.Consensus[protocol.ConsensusCurrentVersion].MaxGlobalSchemaEntries
	EncodedMaxKeyValueEntries = 1024
)

func (s Status) String() string {
	switch s {
	case Offline:
		return "Offline"
	case Online:
		return "Online"
	case NotParticipating:
		return "Not Participating"
	}
	return ""
}

// UnmarshalStatus decodes string status value back to Status constant
func UnmarshalStatus(value string) (s Status, err error) {
	switch value {
	case "Offline":
		s = Offline
	case "Online":
		s = Online
	case "Not Participating":
		s = NotParticipating
	default:
		err = fmt.Errorf("unknown account status: %v", value)
	}
	return
}

// VotingData holds voting-related data
type VotingData struct {
	VoteID       crypto.OneTimeSignatureVerifier
	SelectionID  crypto.VRFVerifier
	StateProofID merklesignature.Commitment

	VoteFirstValid  Round
	VoteLastValid   Round
	VoteKeyDilution uint64
}

// OnlineAccountData contains the voting information for a single account.
//
//msgp:ignore OnlineAccountData
type OnlineAccountData struct {
	MicroAlgosWithRewards MicroAlgos
	VotingData

	IncentiveEligible bool
	LastProposed      Round
	LastHeartbeat     Round
}

// AccountData contains the data associated with a given address.
//
// This includes the account balance, cryptographic public keys, consensus
// status, asset params (for assets made by this account), asset holdings (for
// assets the account is opted into), and application data (globals if account
// created, locals if opted-in).  This can be thought of as the fully "hydrated"
// structure and could take an arbitrary number of db queries to fill. As such,
// it is mostly used only for shuttling complete accounts into the ledger
// (genesis, catchpoints, REST API). And a lot of legacy tests.
type AccountData struct {
	_struct struct{} `codec:",omitempty,omitemptyarray"`

	Status     Status     `codec:"onl"`
	MicroAlgos MicroAlgos `codec:"algo"`

	// RewardsBase is used to implement rewards.
	// This is not meaningful for accounts with Status=NotParticipating.
	//
	// Every block assigns some amount of rewards (algos) to every
	// participating account.  The amount is the product of how much
	// block.RewardsLevel increased from the previous block and
	// how many whole config.Protocol.RewardUnit algos this
	// account holds.
	//
	// For performance reasons, we do not want to walk over every
	// account to apply these rewards to AccountData.MicroAlgos.  Instead,
	// we defer applying the rewards until some other transaction
	// touches that participating account, and at that point, apply all
	// of the rewards to the account's AccountData.MicroAlgos.
	//
	// For correctness, we need to be able to determine how many
	// total algos are present in the system, including deferred
	// rewards (deferred in the sense that they have not been
	// reflected in the account's AccountData.MicroAlgos, as described
	// above).  To compute this total efficiently, we avoid
	// compounding rewards (i.e., no rewards on rewards) until
	// they are applied to AccountData.MicroAlgos.
	//
	// Mechanically, RewardsBase stores the block.RewardsLevel
	// whose rewards are already reflected in AccountData.MicroAlgos.
	// If the account is Status=Offline or Status=Online, its
	// effective balance (if a transaction were to be issued
	// against this account) may be higher, as computed by
	// AccountData.Money().  That function calls
	// AccountData.WithUpdatedRewards() to apply the deferred
	// rewards to AccountData.MicroAlgos.
	RewardsBase uint64 `codec:"ebase"`

	// RewardedMicroAlgos is used to track how many algos were given
	// to this account since the account was first created.
	//
	// This field is updated along with RewardBase; note that
	// it won't answer the question "how many algos did I make in
	// the past week".
	RewardedMicroAlgos MicroAlgos `codec:"ern"`

	VoteID       crypto.OneTimeSignatureVerifier `codec:"vote"`
	SelectionID  crypto.VRFVerifier              `codec:"sel"`
	StateProofID merklesignature.Commitment      `codec:"stprf"`

	VoteFirstValid  Round  `codec:"voteFst"`
	VoteLastValid   Round  `codec:"voteLst"`
	VoteKeyDilution uint64 `codec:"voteKD"`

	// LastProposed is the last round that the account is known to have
	// proposed. It is updated at the start of the _next_ round.
	LastProposed Round `codec:"lpr"`
	// LastHeartbeat is the last round an account has indicated it is ready to
	// vote by sending a heartbeat transaction, signed by its partkey.
	LastHeartbeat Round `codec:"lhb"`

	// If this account created an asset, AssetParams stores
	// the parameters defining that asset.  The params are indexed
	// by the Index of the AssetID; the Creator is this account's address.
	//
	// An account with any asset in AssetParams cannot be
	// closed, until the asset is destroyed.  An asset can
	// be destroyed if this account holds AssetParams.Total units
	// of that asset (in the Assets array below).
	//
	// NOTE: do not modify this value in-place in existing AccountData
	// structs; allocate a copy and modify that instead.  AccountData
	// is expected to have copy-by-value semantics.
	AssetParams map[AssetIndex]AssetParams `codec:"apar,allocbound=encodedMaxAssetsPerAccount"`

	// Assets is the set of assets that can be held by this
	// account.  Assets (i.e., slots in this map) are explicitly
	// added and removed from an account by special transactions.
	// The map is keyed by the AssetID, which is the address of
	// the account that created the asset plus a unique counter
	// to distinguish re-created assets.
	//
	// Each asset bumps the required MinBalance in this account.
	//
	// An account that creates an asset must have its own asset
	// in the Assets map until that asset is destroyed.
	//
	// NOTE: do not modify this value in-place in existing AccountData
	// structs; allocate a copy and modify that instead.  AccountData
	// is expected to have copy-by-value semantics.
	Assets map[AssetIndex]AssetHolding `codec:"asset,allocbound=encodedMaxAssetsPerAccount"`

	// AuthAddr is the address against which signatures/multisigs/logicsigs should be checked.
	// If empty, the address of the account whose AccountData this is is used.
	// A transaction may change an account's AuthAddr to "re-key" the account.
	// This allows key rotation, changing the members in a multisig, etc.
	AuthAddr Address `codec:"spend"`

	// IncentiveEligible indicates whether the account came online with the
	// extra fee required to be eligible for block incentives. At proposal time,
	// balance limits must also be met to receive incentives.
	IncentiveEligible bool `codec:"ie"`

	// AppLocalStates stores the local states associated with any applications
	// that this account has opted in to.
	AppLocalStates map[AppIndex]AppLocalState `codec:"appl,allocbound=EncodedMaxAppLocalStates"`

	// AppParams stores the global parameters and state associated with any
	// applications that this account has created.
	AppParams map[AppIndex]AppParams `codec:"appp,allocbound=EncodedMaxAppParams"`

	// TotalAppSchema stores the sum of all of the LocalStateSchemas
	// and GlobalStateSchemas in this account (global for applications
	// we created local for applications we opted in to), so that we don't
	// have to iterate over all of them to compute MinBalance.
	TotalAppSchema StateSchema `codec:"tsch"`

	// TotalExtraAppPages stores the extra length in pages (MaxAppProgramLen bytes per page)
	// requested for app program by this account
	TotalExtraAppPages uint32 `codec:"teap"`

	// Total number of boxes associated with this account, which implies it is an app account.
	TotalBoxes uint64 `codec:"tbx"`

	// TotalBoxBytes stores the sum of all len(keys) and len(values) of Boxes
	TotalBoxBytes uint64 `codec:"tbxb"`
}

// AppLocalState stores the LocalState associated with an application. It also
// stores a cached copy of the application's LocalStateSchema so that
// MinBalance requirements may be computed 1. without looking up the
// AppParams and 2. even if the application has been deleted
type AppLocalState struct {
	_struct struct{} `codec:",omitempty,omitemptyarray"`

	Schema   StateSchema  `codec:"hsch"`
	KeyValue TealKeyValue `codec:"tkv"`
}

// AppParams stores the global information associated with an application
type AppParams struct {
	_struct struct{} `codec:",omitempty,omitemptyarray"`

	ApprovalProgram   []byte       `codec:"approv,allocbound=config.MaxAvailableAppProgramLen"`
	ClearStateProgram []byte       `codec:"clearp,allocbound=config.MaxAvailableAppProgramLen"`
	GlobalState       TealKeyValue `codec:"gs"`
	StateSchemas
	ExtraProgramPages uint32 `codec:"epp"`
}

// StateSchemas is a thin wrapper around the LocalStateSchema and the
// GlobalStateSchema, since they are often needed together
type StateSchemas struct {
	_struct struct{} `codec:",omitempty,omitemptyarray"`

	LocalStateSchema  StateSchema `codec:"lsch"`
	GlobalStateSchema StateSchema `codec:"gsch"`
}

// Clone returns a copy of some AppParams that may be modified without
// affecting the original
func (ap *AppParams) Clone() (res AppParams) {
	res = *ap
	res.ApprovalProgram = slices.Clone(ap.ApprovalProgram)
	res.ClearStateProgram = slices.Clone(ap.ClearStateProgram)
	res.GlobalState = ap.GlobalState.Clone()
	return
}

// Clone returns a copy of some AppLocalState that may be modified without
// affecting the original
func (al *AppLocalState) Clone() (res AppLocalState) {
	res = *al
	res.KeyValue = al.KeyValue.Clone()
	return
}

// AccountDetail encapsulates meaningful details about a given account, for external consumption
type AccountDetail struct {
	Address Address
	Algos   MicroAlgos
	Status  Status
}

// SupplyDetail encapsulates meaningful details about the ledger's current token supply
type SupplyDetail struct {
	Round       Round
	TotalMoney  MicroAlgos
	OnlineMoney MicroAlgos
}

// BalanceDetail encapsulates meaningful details about the current balances of the ledger, for external consumption
type BalanceDetail struct {
	Round       Round
	TotalMoney  MicroAlgos
	OnlineMoney MicroAlgos
	Accounts    []AccountDetail
}

// AssetIndex is the unique integer index of an asset that can be used to look
// up the creator of the asset, whose balance record contains the AssetParams
type AssetIndex uint64

// AppIndex is the unique integer index of an application that can be used to
// look up the creator of the application, whose balance record contains the
// AppParams
type AppIndex uint64

// CreatableIndex represents either an AssetIndex or AppIndex, which come from
// the same namespace of indices as each other (both assets and apps are
// "creatables")
type CreatableIndex uint64

// CreatableType is an enum representing whether or not a given creatable is an
// application or an asset
type CreatableType uint64

const (
	// AssetCreatable is the CreatableType corresponding to assets
	// This value must be 0 to align with the applications database
	// upgrade. At migration time, we set the default 'ctype' column of the
	// creators table to 0 so that existing assets have the correct type.
	AssetCreatable CreatableType = 0

	// AppCreatable is the CreatableType corresponds to apps
	AppCreatable CreatableType = 1
)

// CreatableLocator stores both the creator, whose balance record contains
// the asset/app parameters, and the creatable index, which is the key into
// those parameters
type CreatableLocator struct {
	Type    CreatableType
	Creator Address
	Index   CreatableIndex
}

// AssetHolding describes an asset held by an account.
type AssetHolding struct {
	_struct struct{} `codec:",omitempty,omitemptyarray"`

	Amount uint64 `codec:"a"`
	Frozen bool   `codec:"f"`
}

// AssetParams describes the parameters of an asset.
type AssetParams struct {
	_struct struct{} `codec:",omitempty,omitemptyarray"`

	// Total specifies the total number of units of this asset
	// created.
	Total uint64 `codec:"t"`

	// Decimals specifies the number of digits to display after the decimal
	// place when displaying this asset. A value of 0 represents an asset
	// that is not divisible, a value of 1 represents an asset divisible
	// into tenths, and so on. This value must be between 0 and 19
	// (inclusive).
	Decimals uint32 `codec:"dc"`

	// DefaultFrozen specifies whether slots for this asset
	// in user accounts are frozen by default or not.
	DefaultFrozen bool `codec:"df"`

	// UnitName specifies a hint for the name of a unit of
	// this asset.
	UnitName string `codec:"un,allocbound=config.MaxAssetUnitNameBytes"`

	// AssetName specifies a hint for the name of the asset.
	AssetName string `codec:"an,allocbound=config.MaxAssetNameBytes"`

	// URL specifies a URL where more information about the asset can be
	// retrieved
	URL string `codec:"au,allocbound=config.MaxAssetURLBytes"`

	// MetadataHash specifies a commitment to some unspecified asset
	// metadata. The format of this metadata is up to the application.
	MetadataHash [32]byte `codec:"am"`

	// Manager specifies an account that is allowed to change the
	// non-zero addresses in this AssetParams.
	Manager Address `codec:"m"`

	// Reserve specifies an account whose holdings of this asset
	// should be reported as "not minted".
	Reserve Address `codec:"r"`

	// Freeze specifies an account that is allowed to change the
	// frozen state of holdings of this asset.
	Freeze Address `codec:"f"`

	// Clawback specifies an account that is allowed to take units
	// of this asset from any account.
	Clawback Address `codec:"c"`
}

// ToBeHashed implements crypto.Hashable
func (app AppIndex) ToBeHashed() (protocol.HashID, []byte) {
	buf := make([]byte, 8)
	binary.BigEndian.PutUint64(buf, uint64(app))
	return protocol.AppIndex, buf
}

// Address yields the "app address" of the app
func (app AppIndex) Address() Address {
	return Address(crypto.HashObj(app))
}

// Money returns the amount of MicroAlgos associated with the user's account
func (u AccountData) Money(proto config.ConsensusParams, rewardsLevel uint64) (money MicroAlgos, rewards MicroAlgos) {
	e := u.WithUpdatedRewards(proto, rewardsLevel)
	return e.MicroAlgos, e.RewardedMicroAlgos
}

// PendingRewards computes the amount of rewards (in microalgos) that
// have yet to be added to the account balance.
func PendingRewards(ot *OverflowTracker, proto config.ConsensusParams, microAlgos MicroAlgos, rewardsBase uint64, rewardsLevel uint64) MicroAlgos {
	rewardsUnits := microAlgos.RewardUnits(proto)
	rewardsDelta := ot.Sub(rewardsLevel, rewardsBase)
	return MicroAlgos{Raw: ot.Mul(rewardsUnits, rewardsDelta)}
}

// WithUpdatedRewards returns an updated number of algos, total rewards and new rewards base
// to reflect rewards up to some rewards level.
func WithUpdatedRewards(
	proto config.ConsensusParams, status Status, microAlgosIn MicroAlgos, rewardedMicroAlgosIn MicroAlgos, rewardsBaseIn uint64, rewardsLevelIn uint64,
) (MicroAlgos, MicroAlgos, uint64) {
	if status == NotParticipating {
		return microAlgosIn, rewardedMicroAlgosIn, rewardsBaseIn
	}

	var ot OverflowTracker
	rewardsUnits := microAlgosIn.RewardUnits(proto)
	rewardsDelta := ot.Sub(rewardsLevelIn, rewardsBaseIn)
	rewards := MicroAlgos{Raw: ot.Mul(rewardsUnits, rewardsDelta)}
	microAlgosOut := ot.AddA(microAlgosIn, rewards)
	if ot.Overflowed {
		logging.Base().Panicf("AccountData.WithUpdatedRewards(): overflowed account balance when applying rewards %v + %d*(%d-%d)", microAlgosIn, rewardsUnits, rewardsLevelIn, rewardsBaseIn)
	}
	rewardsBaseOut := rewardsLevelIn
	// The total reward over the lifetime of the account could exceed a 64-bit value. As a result
	// this rewardAlgos counter could potentially roll over.
	rewardedMicroAlgosOut := MicroAlgos{Raw: rewardedMicroAlgosIn.Raw + rewards.Raw}
	return microAlgosOut, rewardedMicroAlgosOut, rewardsBaseOut
}

// WithUpdatedRewards returns an updated number of algos in an AccountData
// to reflect rewards up to some rewards level.
func (u AccountData) WithUpdatedRewards(proto config.ConsensusParams, rewardsLevel uint64) AccountData {
	u.MicroAlgos, u.RewardedMicroAlgos, u.RewardsBase = WithUpdatedRewards(
		proto, u.Status, u.MicroAlgos, u.RewardedMicroAlgos, u.RewardsBase, rewardsLevel,
	)

	return u
}

// MinBalance computes the minimum balance requirements for an account based on
// some consensus parameters. MinBalance should correspond roughly to how much
// storage the account is allowed to store on disk.
func (u AccountData) MinBalance(proto *config.ConsensusParams) MicroAlgos {
	return MinBalance(
		proto,
		uint64(len(u.Assets)),
		u.TotalAppSchema,
		uint64(len(u.AppParams)), uint64(len(u.AppLocalStates)),
		uint64(u.TotalExtraAppPages),
		u.TotalBoxes, u.TotalBoxBytes,
	)
}

// MinBalance computes the minimum balance requirements for an account based on
// some consensus parameters. MinBalance should correspond roughly to how much
// storage the account is allowed to store on disk.
func MinBalance(
	proto *config.ConsensusParams,
	totalAssets uint64,
	totalAppSchema StateSchema,
	totalAppParams uint64, totalAppLocalStates uint64,
	totalExtraAppPages uint64,
	totalBoxes uint64, totalBoxBytes uint64,
) MicroAlgos {
	var min uint64

	// First, base MinBalance
	min = proto.MinBalance

	// MinBalance for each Asset
	assetCost := MulSaturate(proto.MinBalance, totalAssets)
	min = AddSaturate(min, assetCost)

	// Base MinBalance for each created application
	appCreationCost := MulSaturate(proto.AppFlatParamsMinBalance, totalAppParams)
	min = AddSaturate(min, appCreationCost)

	// Base MinBalance for each opted in application
	appOptInCost := MulSaturate(proto.AppFlatOptInMinBalance, totalAppLocalStates)
	min = AddSaturate(min, appOptInCost)

	// MinBalance for state usage measured by LocalStateSchemas and
	// GlobalStateSchemas
	schemaCost := totalAppSchema.MinBalance(proto)
	min = AddSaturate(min, schemaCost.Raw)

	// MinBalance for each extra app program page
	extraAppProgramLenCost := MulSaturate(proto.AppFlatParamsMinBalance, totalExtraAppPages)
	min = AddSaturate(min, extraAppProgramLenCost)

	// Base MinBalance for each created box
	boxBaseCost := MulSaturate(proto.BoxFlatMinBalance, totalBoxes)
	min = AddSaturate(min, boxBaseCost)

	// Per byte MinBalance for boxes
	boxByteCost := MulSaturate(proto.BoxByteMinBalance, totalBoxBytes)
	min = AddSaturate(min, boxByteCost)

	return MicroAlgos{min}
}

// OnlineAccountData returns subset of AccountData as OnlineAccountData data structure.
// Account is expected to be Online otherwise its is cleared out
func (u AccountData) OnlineAccountData() OnlineAccountData {
	if u.Status != Online {
		// if the account is not Online and agreement requests it for some reason, clear it out
		return OnlineAccountData{}
	}

	return OnlineAccountData{
		MicroAlgosWithRewards: u.MicroAlgos,
		VotingData: VotingData{
			VoteID:          u.VoteID,
			SelectionID:     u.SelectionID,
			StateProofID:    u.StateProofID,
			VoteFirstValid:  u.VoteFirstValid,
			VoteLastValid:   u.VoteLastValid,
			VoteKeyDilution: u.VoteKeyDilution,
		},
		IncentiveEligible: u.IncentiveEligible,
		LastProposed:      u.LastProposed,
		LastHeartbeat:     u.LastHeartbeat,
	}
}

// VotingStake returns the amount of MicroAlgos associated with the user's account
// for the purpose of participating in the Algorand protocol.  It assumes the
// caller has already updated rewards appropriately using WithUpdatedRewards().
func (u OnlineAccountData) VotingStake() MicroAlgos {
	return u.MicroAlgosWithRewards
}

// KeyDilution returns the key dilution for this account,
// returning the default key dilution if not explicitly specified.
func (u OnlineAccountData) KeyDilution(proto config.ConsensusParams) uint64 {
	if u.VoteKeyDilution != 0 {
		return u.VoteKeyDilution
	}

	return proto.DefaultKeyDilution
}

// NormalizedOnlineBalance returns a “normalized” balance for this account.
//
// The normalization compensates for rewards that have not yet been applied,
// by computing a balance normalized to round 0.  To normalize, we estimate
// the microalgo balance that an account should have had at round 0, in order
// to end up at its current balance when rewards are included.
//
// The benefit of the normalization procedure is that an account's normalized
// balance does not change over time (unlike the actual algo balance that includes
// rewards).  This makes it possible to compare normalized balances between two
// accounts, to sort them, and get results that are close to what we would get
// if we computed the exact algo balance of the accounts at a given round number.
//
// The normalization can lead to some inconsistencies in comparisons between
// account balances, because the growth rate of rewards for accounts depends
// on how recently the account has been touched (our rewards do not implement
// compounding).  However, online accounts have to periodically renew
// participation keys, so the scale of the inconsistency is small.
func (u AccountData) NormalizedOnlineBalance(proto config.ConsensusParams) uint64 {
	return NormalizedOnlineAccountBalance(u.Status, u.RewardsBase, u.MicroAlgos, proto)
}

// NormalizedOnlineAccountBalance returns a “normalized” balance for an account
// with the given parameters.
//
// The normalization compensates for rewards that have not yet been applied,
// by computing a balance normalized to round 0.  To normalize, we estimate
// the microalgo balance that an account should have had at round 0, in order
// to end up at its current balance when rewards are included.
//
// The benefit of the normalization procedure is that an account's normalized
// balance does not change over time (unlike the actual algo balance that includes
// rewards).  This makes it possible to compare normalized balances between two
// accounts, to sort them, and get results that are close to what we would get
// if we computed the exact algo balance of the accounts at a given round number.
//
// The normalization can lead to some inconsistencies in comparisons between
// account balances, because the growth rate of rewards for accounts depends
// on how recently the account has been touched (our rewards do not implement
// compounding).  However, online accounts have to periodically renew
// participation keys, so the scale of the inconsistency is small.
func NormalizedOnlineAccountBalance(status Status, rewardsBase uint64, microAlgos MicroAlgos, genesisProto config.ConsensusParams) uint64 {
	if status != Online {
		return 0
	}

	// If this account had one RewardUnit of microAlgos in round 0, it would
	// have perRewardUnit microAlgos at the account's current rewards level.
	perRewardUnit := rewardsBase + genesisProto.RewardUnit

	// To normalize, we compute, mathematically,
	// u.MicroAlgos / perRewardUnit * proto.RewardUnit, as
	// (u.MicroAlgos * proto.RewardUnit) / perRewardUnit.
	norm, overflowed := Muldiv(microAlgos.ToUint64(), genesisProto.RewardUnit, perRewardUnit)

	// Mathematically should be impossible to overflow
	// because perRewardUnit >= proto.RewardUnit, as long
	// as u.RewardBase isn't huge enough to cause overflow..
	if overflowed {
		logging.Base().Panicf("overflow computing normalized balance %d * %d / (%d + %d)",
			microAlgos.ToUint64(), genesisProto.RewardUnit, rewardsBase, genesisProto.RewardUnit)
	}

	return norm
}

// BalanceRecord pairs an account's address with its associated data.
type BalanceRecord struct {
	_struct struct{} `codec:",omitempty,omitemptyarray"`

	Addr Address `codec:"addr"`

	AccountData
}

// ToBeHashed implements the crypto.Hashable interface
func (u BalanceRecord) ToBeHashed() (protocol.HashID, []byte) {
	return protocol.BalanceRecord, protocol.Encode(&u)
}<|MERGE_RESOLUTION|>--- conflicted
+++ resolved
@@ -19,11 +19,7 @@
 import (
 	"encoding/binary"
 	"fmt"
-<<<<<<< HEAD
-=======
-	"reflect"
 	"slices"
->>>>>>> b7b3e5e3
 
 	"github.com/algorand/go-algorand/config"
 	"github.com/algorand/go-algorand/crypto"
