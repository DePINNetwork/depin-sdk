--- conflicted
+++ resolved
@@ -99,17 +99,10 @@
 	}
 
 	// Check signature
-<<<<<<< HEAD
-
 	if verifySig {
 		if err := p.PK.Verify(uint64(b.SigRound), b.Msg, sig); err != nil {
 			return err
 		}
-=======
-	ephID := basics.OneTimeIDForRound(b.SigRound, p.KeyDilution)
-	if verifySig && !p.PK.Verify(ephID, b.Msg, sig, b.EnableBatchVerification) {
-		return fmt.Errorf("signature does not verify under ID %v", ephID)
->>>>>>> 1dd40a8b
 	}
 
 	// Remember the signature
