--- conflicted
+++ resolved
@@ -22,7 +22,6 @@
 	"encoding/hex"
 	"errors"
 	"flag"
-	"github.com/algorand/go-algorand/daemon/algod/api/server/v2/generated"
 	"math"
 	"math/rand"
 	"os"
@@ -31,6 +30,8 @@
 	"testing"
 	"time"
 	"unicode"
+
+	"github.com/algorand/go-algorand/daemon/algod/api/server/v2/generated"
 
 	"github.com/stretchr/testify/require"
 
@@ -1331,30 +1332,7 @@
 	var createdBoxCount uint64 = 0
 
 	// define operate box helper
-<<<<<<< HEAD
-	operateBoxAndSendTxn := func(operation, boxName string, boxVal string) (txID string, err error) {
-		tx, err := testClient.MakeUnsignedAppNoOpTx(
-			uint64(createdAppID),
-			[][]byte{[]byte(operation), []byte(boxName), []byte(boxVal)},
-			nil, nil, nil,
-			[]transactions.BoxRef{
-				{
-					Name: []byte(boxName), Index: 0,
-				},
-			},
-		)
-		if err != nil {
-			return
-		}
-		tx, err = testClient.FillUnsignedTxTemplate(someAddress, 0, 0, 0, tx)
-		if err != nil {
-			return
-		}
-		wh, err = testClient.GetUnencryptedWalletHandle()
-		if err != nil {
-			return
-=======
-	operateBoxAndSendTxn := func(operation string, boxNames []string) {
+	operateBoxAndSendTxn := func(operation string, boxNames []string, boxValues []string) {
 		txns := make([]transactions.Transaction, len(boxNames))
 		txIDs := make(map[string]string, len(boxNames))
 
@@ -1362,6 +1340,7 @@
 			appArgs := [][]byte{
 				[]byte(operation),
 				[]byte(boxNames[i]),
+				[]byte(boxValues[i]),
 			}
 			boxRef := transactions.BoxRef{
 				Name:  []byte(boxNames[i]),
@@ -1377,7 +1356,6 @@
 			txns[i], err = testClient.FillUnsignedTxTemplate(someAddress, 0, 0, 0, txns[i])
 			a.NoError(err)
 			txIDs[txns[i].ID().String()] = someAddress
->>>>>>> 3f09fda9
 		}
 
 		var gid crypto.Digest
@@ -1402,30 +1380,25 @@
 	}
 
 	operateAndMatchRes := func(operation string, boxNames []string) {
+		boxValues := make([]string, len(boxNames))
 		if operation == "create" {
-			for _, box := range boxNames {
+			for i, box := range boxNames {
 				keyValid, ok := createdBoxName[box]
 				a.False(ok && keyValid)
+				boxValues[i] = ""
 			}
 		} else if operation == "delete" {
-			for _, box := range boxNames {
+			for i, box := range boxNames {
 				keyValid, ok := createdBoxName[box]
 				a.True(keyValid == ok)
+				boxValues[i] = ""
 			}
 		} else {
 			a.True(false)
 		}
 
-		operateBoxAndSendTxn(operation, boxNames)
-
-<<<<<<< HEAD
-	for boxIterIndex := 0; boxIterIndex < totalBoxNum; boxIterIndex++ {
-		boxName := "box" + strconv.Itoa(boxIterIndex)
-		_, err = operateBoxAndSendTxn("create", boxName, "")
-		a.NoError(err)
-		createdBoxName[boxName] = true
-		createdBoxCount++
-=======
+		operateBoxAndSendTxn(operation, boxNames, boxValues)
+
 		if operation == "create" {
 			for _, box := range boxNames {
 				createdBoxName[box] = true
@@ -1437,7 +1410,6 @@
 			}
 			createdBoxCount -= uint64(len(boxNames))
 		}
->>>>>>> 3f09fda9
 
 		var resp generated.BoxesResponse
 		resp, err = testClient.ApplicationBoxes(uint64(createdAppID))
@@ -1448,14 +1420,6 @@
 		}
 	}
 
-<<<<<<< HEAD
-	for boxIterIndex := 0; boxIterIndex < totalBoxNum; boxIterIndex++ {
-		boxName := "box" + strconv.Itoa(boxIterIndex)
-		_, err = operateBoxAndSendTxn("delete", boxName, "")
-		a.NoError(err)
-		createdBoxName[boxName] = false
-		createdBoxCount--
-=======
 	testingBoxNames := []string{
 		` `,
 		`     	`,
@@ -1493,7 +1457,6 @@
 		`™£´´∂ƒ∂ƒßƒ©∑®ƒß∂†¬∆`,
 		`∑´´˙©˚¬∆ßåƒ√¬`,
 	}
->>>>>>> 3f09fda9
 
 	resp, err := testClient.ApplicationBoxes(uint64(createdAppID))
 	a.NoError(err)
@@ -1522,8 +1485,6 @@
 	resp, err = testClient.ApplicationBoxes(uint64(createdAppID))
 	a.NoError(err)
 	a.Empty(resp)
-<<<<<<< HEAD
-	a.Zero(createdBoxCount)
 
 	// Get Box value from box name
 	encodeInt := func(n uint64) []byte {
@@ -1542,16 +1503,12 @@
 		encodedName := boxTest[1].(string)
 		// Box values are 5 bytes, as defined by the test TEAL program.
 		boxValue := boxTest[2].([]byte)
-		_, err = operateBoxAndSendTxn("create", string(boxName), "")
-		a.NoError(err)
-		_, err = operateBoxAndSendTxn("set", string(boxName), string(boxValue))
-		a.NoError(err)
+		operateBoxAndSendTxn("create", []string{string(boxName)}, []string{""})
+		operateBoxAndSendTxn("set", []string{string(boxName)}, []string{string(boxValue)})
 
 		boxResponse, err := testClient.GetApplicationBoxByName(uint64(createdAppID), encodedName)
 		a.NoError(err)
 		a.Equal(boxName, boxResponse.Name)
 		a.Equal(boxValue, boxResponse.Value)
 	}
-=======
->>>>>>> 3f09fda9
 }