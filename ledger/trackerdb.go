--- conflicted
+++ resolved
@@ -202,6 +202,12 @@
 					tu.log.Warnf("trackerDBInitialize failed to upgrade accounts database (ledger.tracker.sqlite) from schema 8 : %v", err)
 					return
 				}
+			case 9:
+				err = tu.upgradeDatabaseSchema9(ctx, tx)
+				if err != nil {
+					tu.log.Warnf("trackerDBInitialize failed to upgrade accounts database (ledger.tracker.sqlite) from schema 8 : %v", err)
+					return
+				}
 			default:
 				return trackerDBInitParams{}, fmt.Errorf("trackerDBInitialize unable to upgrade database from schema version %d", tu.schemaVersion)
 			}
@@ -536,16 +542,6 @@
 }
 
 // upgradeDatabaseSchema8 upgrades the database schema from version 8 to version 9,
-<<<<<<< HEAD
-// adding a new stateproofverification table.
-func (tu *trackerDBSchemaInitializer) upgradeDatabaseSchema8(ctx context.Context, tx *sql.Tx) (err error) {
-	err = createStateProofVerificationTable(ctx, tx)
-	if err != nil {
-		return err
-	}
-
-	// update version
-=======
 // forcing a rebuild of the accounthashes table on betanet nodes. Otherwise it has no effect.
 func (tu *trackerDBSchemaInitializer) upgradeDatabaseSchema8(ctx context.Context, tx *sql.Tx) (err error) {
 	arw := store.NewAccountsSQLReaderWriter(tx)
@@ -557,8 +553,19 @@
 			return fmt.Errorf("upgradeDatabaseSchema8 unable to reset acctrounds table 'hashbase' round : %v", err)
 		}
 	}
->>>>>>> 6acecbd4
 	return tu.setVersion(ctx, tx, 9)
+}
+
+// upgradeDatabaseSchema9 upgrades the database schema from version 8 to version 9,
+// adding a new stateproofverification table.
+func (tu *trackerDBSchemaInitializer) upgradeDatabaseSchema9(ctx context.Context, tx *sql.Tx) (err error) {
+	err = createStateProofVerificationTable(ctx, tx)
+	if err != nil {
+		return err
+	}
+
+	// update version
+	return tu.setVersion(ctx, tx, 10)
 }
 
 // isDirEmpty returns if a given directory is empty or not.
