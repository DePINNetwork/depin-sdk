--- conflicted
+++ resolved
@@ -20,11 +20,8 @@
 	"fmt"
 
 	"github.com/algorand/go-algorand/data/basics"
-<<<<<<< HEAD
-=======
 	"github.com/algorand/go-algorand/data/bookkeeping"
 	"github.com/algorand/go-algorand/data/transactions"
->>>>>>> 1f7a49eb
 	"github.com/algorand/go-algorand/data/transactions/logic"
 	"github.com/algorand/go-algorand/ledger/apply"
 	"github.com/algorand/go-algorand/ledger/ledgercore"
@@ -34,10 +31,6 @@
 /* This file adds functions to roundCowState that make it more palatable for use
    outside of the ledger package. The LedgerForLogic interface expects them. */
 
-<<<<<<< HEAD
-func (cs *roundCowState) AccountData(addr basics.Address) (ledgercore.AccountData, error) {
-	return cs.Get(addr, true)
-=======
 type cowForLogicLedger interface {
 	Get(addr basics.Address, withPendingRewards bool) (ledgercore.AccountData, error)
 	GetAppParams(addr basics.Address, aidx basics.AppIndex) (basics.AppParams, bool, error)
@@ -58,7 +51,14 @@
 
 	// The method should use the txtail to ensure MaxTxnLife+1 headers back are available
 	blockHdrCached(round basics.Round) (bookkeeping.BlockHeader, error)
->>>>>>> 1f7a49eb
+}
+
+func (cs *roundCowState) AccountData(addr basics.Address) (ledgercore.AccountData, error) {
+	record, err := cs.Get(addr, true)
+	if err != nil {
+		return ledgercore.AccountData{}, err
+	}
+	return record, nil
 }
 
 func (cs *roundCowState) Authorizer(addr basics.Address) (basics.Address, error) {
@@ -147,17 +147,12 @@
 	return cs.getKey(addr, appIdx, false, key, accountIdx)
 }
 
-<<<<<<< HEAD
 func (cs *roundCowState) SetLocal(addr basics.Address, appIdx basics.AppIndex, key string, value basics.TealValue, accountIdx uint64) error {
 	return cs.setKey(addr, appIdx, false, key, value, accountIdx)
-=======
-func (al *logicLedger) BlockHdrCached(round basics.Round) (bookkeeping.BlockHeader, error) {
-	return al.cow.blockHdrCached(round)
-}
-
-func (al *logicLedger) OptedIn(addr basics.Address, appIdx basics.AppIndex) (bool, error) {
-	return al.cow.allocated(addr, appIdx, false)
->>>>>>> 1f7a49eb
+}
+
+func (cs *roundCowState) BlockHdrCached(round basics.Round) (bookkeeping.BlockHeader, error) {
+	return cs.blockHdrCached(round)
 }
 
 func (cs *roundCowState) DelLocal(addr basics.Address, appIdx basics.AppIndex, key string, accountIdx uint64) error {
