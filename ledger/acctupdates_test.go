// Copyright (C) 2019-2023 Algorand, Inc.
// This file is part of go-algorand
//
// go-algorand is free software: you can redistribute it and/or modify
// it under the terms of the GNU Affero General Public License as
// published by the Free Software Foundation, either version 3 of the
// License, or (at your option) any later version.
//
// go-algorand is distributed in the hope that it will be useful,
// but WITHOUT ANY WARRANTY; without even the implied warranty of
// MERCHANTABILITY or FITNESS FOR A PARTICULAR PURPOSE.  See the
// GNU Affero General Public License for more details.
//
// You should have received a copy of the GNU Affero General Public License
// along with go-algorand.  If not, see <https://www.gnu.org/licenses/>.

package ledger

import (
	"bytes"
	"context"
	"database/sql"
	"errors"
	"fmt"
	"github.com/algorand/go-deadlock"
	"os"
	"runtime"
	"strings"
	"sync"
	"testing"
	"time"

	"github.com/stretchr/testify/require"

	"github.com/algorand/avm-abi/apps"
	"github.com/algorand/go-algorand/config"
	"github.com/algorand/go-algorand/crypto"
	"github.com/algorand/go-algorand/data/basics"
	"github.com/algorand/go-algorand/data/bookkeeping"
	"github.com/algorand/go-algorand/ledger/internal"
	"github.com/algorand/go-algorand/ledger/ledgercore"
	"github.com/algorand/go-algorand/ledger/store"
	storetesting "github.com/algorand/go-algorand/ledger/store/testing"
	ledgertesting "github.com/algorand/go-algorand/ledger/testing"
	"github.com/algorand/go-algorand/logging"
	"github.com/algorand/go-algorand/protocol"
	"github.com/algorand/go-algorand/test/partitiontest"
	"github.com/algorand/go-algorand/util/db"
)

var testPoolAddr = basics.Address{0xff, 0xff, 0xff, 0xff, 0xff, 0xff, 0xff, 0xff, 0xff, 0xff, 0xff, 0xff, 0xff, 0xff, 0xff, 0xff, 0xff, 0xff, 0xff, 0xff, 0xff, 0xff, 0xff, 0xff, 0xff, 0xff, 0xff, 0xff, 0xff, 0xff, 0xff, 0xff}
var testSinkAddr = basics.Address{0x2c, 0x2a, 0x6c, 0xe9, 0xa9, 0xa7, 0xc2, 0x8c, 0x22, 0x95, 0xfd, 0x32, 0x4f, 0x77, 0xa5, 0x4, 0x8b, 0x42, 0xc2, 0xb7, 0xa8, 0x54, 0x84, 0xb6, 0x80, 0xb1, 0xe1, 0x3d, 0x59, 0x9b, 0xeb, 0x36}

type mockLedgerForTracker struct {
	dbs              store.TrackerStore
	blocks           []blockEntry
	deltas           []ledgercore.StateDelta
	log              logging.Logger
	filename         string
	inMemory         bool
	consensusParams  config.ConsensusParams
	consensusVersion protocol.ConsensusVersion
	accts            map[basics.Address]basics.AccountData

	mu deadlock.RWMutex

	// trackerRegistry manages persistence into DB so we have to have it here even for a single tracker test
	trackers trackerRegistry
}

func accumulateTotals(t testing.TB, consensusVersion protocol.ConsensusVersion, accts []map[basics.Address]ledgercore.AccountData, rewardLevel uint64) (totals ledgercore.AccountTotals) {
	var ot basics.OverflowTracker
	proto := config.Consensus[consensusVersion]
	totals.RewardsLevel = rewardLevel
	for _, ar := range accts {
		for _, data := range ar {
			totals.AddAccount(proto, data, &ot)
		}
	}
	require.False(t, ot.Overflowed)
	return
}

func setupAccts(niter int) []map[basics.Address]basics.AccountData {
	accts := []map[basics.Address]basics.AccountData{ledgertesting.RandomAccounts(niter, true)}
	pooldata := basics.AccountData{}
	pooldata.MicroAlgos.Raw = 100 * 1000 * 1000 * 1000 * 1000
	pooldata.Status = basics.NotParticipating
	accts[0][testPoolAddr] = pooldata

	sinkdata := basics.AccountData{}
	sinkdata.MicroAlgos.Raw = 1000 * 1000 * 1000 * 1000
	sinkdata.Status = basics.NotParticipating
	accts[0][testSinkAddr] = sinkdata

	return accts
}

func makeMockLedgerForTrackerWithLogger(t testing.TB, inMemory bool, initialBlocksCount int, consensusVersion protocol.ConsensusVersion, accts []map[basics.Address]basics.AccountData, l logging.Logger) *mockLedgerForTracker {
	dbs, fileName := store.DbOpenTrackerTest(t, inMemory)
	dbs.SetLogger(l)

	blocks := randomInitChain(consensusVersion, initialBlocksCount)
	deltas := make([]ledgercore.StateDelta, initialBlocksCount)

	newAccts := make([]map[basics.Address]ledgercore.AccountData, len(accts))
	for idx, update := range accts {
		newAcct := make(map[basics.Address]ledgercore.AccountData, len(update))
		for addr, bad := range update {
			newAcct[addr] = ledgercore.ToAccountData(bad)
		}
		newAccts[idx] = newAcct
	}
	totals := accumulateTotals(t, consensusVersion, newAccts, 0)
	for i := range deltas {
		deltas[i] = ledgercore.StateDelta{
			Hdr:    &bookkeeping.BlockHeader{},
			Totals: totals,
		}
	}
	return &mockLedgerForTracker{dbs: dbs, log: l, filename: fileName, inMemory: inMemory, blocks: blocks, deltas: deltas, consensusParams: config.Consensus[consensusVersion], consensusVersion: consensusVersion, accts: accts[0]}

}

func makeMockLedgerForTracker(t testing.TB, inMemory bool, initialBlocksCount int, consensusVersion protocol.ConsensusVersion, accts []map[basics.Address]basics.AccountData) *mockLedgerForTracker {
	dblogger := logging.TestingLog(t)
	dblogger.SetLevel(logging.Info)

	return makeMockLedgerForTrackerWithLogger(t, inMemory, initialBlocksCount, consensusVersion, accts, dblogger)
}

// fork creates another database which has the same content as the current one. Works only for non-memory databases.
func (ml *mockLedgerForTracker) fork(t testing.TB) *mockLedgerForTracker {
	if ml.inMemory {
		return nil
	}
	// create a new random file name.
	fn := fmt.Sprintf("%s.%d", strings.ReplaceAll(t.Name(), "/", "."), crypto.RandUint64())

	dblogger := logging.TestingLog(t)
	dblogger.SetLevel(logging.Info)
	newLedgerTracker := &mockLedgerForTracker{
		inMemory:         false,
		log:              dblogger,
		blocks:           make([]blockEntry, len(ml.blocks)),
		deltas:           make([]ledgercore.StateDelta, len(ml.deltas)),
		accts:            make(map[basics.Address]basics.AccountData),
		filename:         fn,
		consensusParams:  ml.consensusParams,
		consensusVersion: ml.consensusVersion,
	}
	for k, v := range ml.accts {
		newLedgerTracker.accts[k] = v
	}
	copy(newLedgerTracker.blocks, ml.blocks)
	copy(newLedgerTracker.deltas, ml.deltas)

	// calling Vacuum implies flushing the database content to disk..
	ml.dbs.Vacuum(context.Background())
	// copy the database files.
	for _, ext := range []string{"", "-shm", "-wal"} {
		bytes, err := os.ReadFile(ml.filename + ext)
		require.NoError(t, err)
		err = os.WriteFile(newLedgerTracker.filename+ext, bytes, 0600)
		require.NoError(t, err)
	}
	dbs, err := db.OpenPair(newLedgerTracker.filename, false)
	require.NoError(t, err)
	dbs.Rdb.SetLogger(dblogger)
	dbs.Wdb.SetLogger(dblogger)

	newLedgerTracker.dbs = store.CreateTrackerSQLStore(dbs)
	return newLedgerTracker
}

func (ml *mockLedgerForTracker) Close() {
	ml.trackers.close()

	ml.dbs.Close()
	// delete the database files of non-memory instances.
	if !ml.inMemory {
		os.Remove(ml.filename)
		os.Remove(ml.filename + "-shm")
		os.Remove(ml.filename + "-wal")
	}
}

func (ml *mockLedgerForTracker) Latest() basics.Round {
	ml.mu.RLock()
	defer ml.mu.RUnlock()
	return basics.Round(len(ml.blocks)) - 1
}

func (ml *mockLedgerForTracker) addMockBlock(be blockEntry, delta ledgercore.StateDelta) error {
	ml.mu.Lock()
	defer ml.mu.Unlock()

	ml.blocks = append(ml.blocks, be)
	ml.deltas = append(ml.deltas, delta)
	return nil
}

func (ml *mockLedgerForTracker) trackerEvalVerified(blk bookkeeping.Block, accUpdatesLedger internal.LedgerForEvaluator) (ledgercore.StateDelta, error) {
	ml.mu.RLock()
	defer ml.mu.RUnlock()

	// support returning the deltas if the client explicitly provided them by calling addMockBlock, otherwise,
	// just return an empty state delta ( since the client clearly didn't care about these )
	if len(ml.deltas) > int(blk.Round()) {
		return ml.deltas[uint64(blk.Round())], nil
	}
	return ledgercore.StateDelta{
		Hdr: &bookkeeping.BlockHeader{},
	}, nil
}

func (ml *mockLedgerForTracker) Block(rnd basics.Round) (bookkeeping.Block, error) {
	if rnd > ml.Latest() {
		return bookkeeping.Block{}, fmt.Errorf("rnd %d out of bounds", rnd)
	}

	ml.mu.Lock()
	defer ml.mu.Unlock()

	return ml.blocks[int(rnd)].block, nil
}

func (ml *mockLedgerForTracker) BlockHdr(rnd basics.Round) (bookkeeping.BlockHeader, error) {
	if rnd > ml.Latest() {
		return bookkeeping.BlockHeader{}, fmt.Errorf("rnd %d out of bounds", rnd)
	}

	ml.mu.RLock()
	defer ml.mu.RUnlock()

	return ml.blocks[int(rnd)].block.BlockHeader, nil
}

func (ml *mockLedgerForTracker) trackerDB() store.TrackerStore {
	return ml.dbs
}

func (ml *mockLedgerForTracker) blockDB() db.Pair {
	return db.Pair{}
}

func (ml *mockLedgerForTracker) trackerLog() logging.Logger {
	return ml.log
}

func (ml *mockLedgerForTracker) GenesisHash() crypto.Digest {
	if len(ml.blocks) > 0 {
		return ml.blocks[0].block.GenesisHash()
	}
	return crypto.Digest{}
}

func (ml *mockLedgerForTracker) GenesisProto() config.ConsensusParams {
	return ml.consensusParams
}

func (ml *mockLedgerForTracker) GenesisProtoVersion() protocol.ConsensusVersion {
	return ml.consensusVersion
}

func (ml *mockLedgerForTracker) GenesisAccounts() map[basics.Address]basics.AccountData {
	return ml.accts
}

// this function used to be in acctupdates.go, but we were never using it for production purposes. This
// function has a conceptual flaw in that it attempts to load the entire balances into memory. This might
// not work if we have large number of balances. On these unit testing, however, it's not the case, and it's
// safe to call it.
func (au *accountUpdates) allBalances(rnd basics.Round) (bals map[basics.Address]basics.AccountData, err error) {
	au.accountsMu.RLock()
	defer au.accountsMu.RUnlock()
	offsetLimit, err := au.roundOffset(rnd)

	if err != nil {
		return
	}

	err = au.dbs.Snapshot(func(ctx context.Context, tx *sql.Tx) error {
		var err0 error
		bals, err0 = accountsAll(tx)
		return err0
	})
	if err != nil {
		return
	}

	for offset := uint64(0); offset < offsetLimit; offset++ {
		deltas := au.deltas[offset]
		bals = ledgercore.AccumulateDeltas(bals, deltas.Accts)
	}
	return
}

func newAcctUpdates(tb testing.TB, l *mockLedgerForTracker, conf config.Local) (*accountUpdates, *onlineAccounts) {
	au := &accountUpdates{}
	au.initialize(conf)
	ao := &onlineAccounts{}
	ao.initialize(conf)

	_, err := trackerDBInitialize(l, false, ".")
	require.NoError(tb, err)

	err = l.trackers.initialize(l, []ledgerTracker{au, ao, &txTail{}}, conf)
	require.NoError(tb, err)
	err = l.trackers.loadFromDisk(l)
	require.NoError(tb, err)

	return au, ao
}

func checkAcctUpdates(t *testing.T, au *accountUpdates, ao *onlineAccounts, base basics.Round, latestRnd basics.Round, accts []map[basics.Address]basics.AccountData, rewards []uint64, proto config.ConsensusParams) {
	latest := au.latest()
	require.Equal(t, latestRnd, latest)

	// the log has "onlineAccounts failed to fetch online totals for rnd" warning that is expected
	_, err := ao.onlineTotals(latest + 1)
	require.Error(t, err)

	var validThrough basics.Round
	_, validThrough, err = au.LookupWithoutRewards(latest+1, ledgertesting.RandomAddress())
	require.Error(t, err)
	require.Equal(t, basics.Round(0), validThrough)

	if base > 0 && base >= basics.Round(ao.maxBalLookback()) {
		_, err := ao.onlineTotals(base - basics.Round(ao.maxBalLookback()))
		require.Error(t, err)

		_, validThrough, err = au.LookupWithoutRewards(base-1, ledgertesting.RandomAddress())
		require.Error(t, err)
		require.Equal(t, basics.Round(0), validThrough)
	}

	roundsRanges := []struct {
		start, end basics.Round
	}{}

	// running the checkAcctUpdates on the entire range of base..latestRnd is too slow, and unlikely to help us
	// to trap a regression ( might be a good to find where the regression started ). so, for
	// performance reasons, we're going to run it againt the first and last 5 rounds, plus few rounds
	// in between.
	if latestRnd-base <= 10 {
		roundsRanges = append(roundsRanges, struct{ start, end basics.Round }{base, latestRnd})
	} else {
		roundsRanges = append(roundsRanges, struct{ start, end basics.Round }{base, base + 5})
		roundsRanges = append(roundsRanges, struct{ start, end basics.Round }{latestRnd - 5, latestRnd})
		for i := base + 5; i < latestRnd-5; i += 1 + (latestRnd-base-10)/10 {
			roundsRanges = append(roundsRanges, struct{ start, end basics.Round }{i, i + 1})
		}
	}
	for _, roundRange := range roundsRanges {
		for rnd := roundRange.start; rnd <= roundRange.end; rnd++ {
			var totalOnline, totalOffline, totalNotPart uint64

			for addr, data := range accts[rnd] {
				d, validThrough, err := au.LookupWithoutRewards(rnd, addr)
				require.NoError(t, err)
				require.Equal(t, d, ledgercore.ToAccountData(data))
				require.GreaterOrEqualf(t, uint64(validThrough), uint64(rnd), fmt.Sprintf("validThrough :%v\nrnd :%v\n", validThrough, rnd))
				// TODO: make lookupOnlineAccountData returning extended version of ledgercore.VotingData ?
				od, err := ao.lookupOnlineAccountData(rnd, addr)
				require.NoError(t, err)
				require.Equal(t, od.VoteID, data.VoteID)
				require.Equal(t, od.SelectionID, data.SelectionID)
				require.Equal(t, od.VoteFirstValid, data.VoteFirstValid)
				require.Equal(t, od.VoteLastValid, data.VoteLastValid)
				require.Equal(t, od.VoteKeyDilution, data.VoteKeyDilution)

				rewardsDelta := rewards[rnd] - d.RewardsBase
				switch d.Status {
				case basics.Online:
					totalOnline += d.MicroAlgos.Raw
					totalOnline += (d.MicroAlgos.Raw / proto.RewardUnit) * rewardsDelta
				case basics.Offline:
					totalOffline += d.MicroAlgos.Raw
					totalOffline += (d.MicroAlgos.Raw / proto.RewardUnit) * rewardsDelta
				case basics.NotParticipating:
					totalNotPart += d.MicroAlgos.Raw
				default:
					t.Errorf("unknown status %v", d.Status)
				}
			}

			all, err := au.allBalances(rnd)
			require.NoError(t, err)
			bll := accts[rnd]
			require.Equal(t, all, bll)

			totals, err := ao.onlineTotals(rnd)
			require.NoError(t, err)
			require.Equal(t, totals.Raw, totalOnline)

			auTotals, err := au.onlineTotals(rnd)
			require.NoError(t, err)
			require.Equal(t, totals.Raw, auTotals.Raw)

			d, validThrough, err := au.LookupWithoutRewards(rnd, ledgertesting.RandomAddress())
			require.NoError(t, err)
			require.GreaterOrEqualf(t, uint64(validThrough), uint64(rnd), fmt.Sprintf("validThrough :%v\nrnd :%v\n", validThrough, rnd))
			require.Equal(t, d, ledgercore.AccountData{})
			od, err := ao.lookupOnlineAccountData(rnd, ledgertesting.RandomAddress())
			require.NoError(t, err)
			require.Equal(t, od, ledgercore.OnlineAccountData{})
		}
	}
	checkAcctUpdatesConsistency(t, au, latestRnd)
	checkOnlineAcctUpdatesConsistency(t, ao, latestRnd)
}

func checkAcctUpdatesConsistency(t *testing.T, au *accountUpdates, rnd basics.Round) {
	accounts := make(map[basics.Address]modifiedAccount)
	resources := make(resourcesUpdates)

	for _, sdelta := range au.deltas {
		rdelta := sdelta.Accts
		for i := 0; i < rdelta.Len(); i++ {
			addr, adelta := rdelta.GetByIdx(i)
			macct := accounts[addr]
			macct.data = adelta
			macct.ndeltas++
			accounts[addr] = macct
		}

		for _, rec := range rdelta.GetAllAppResources() {
			key := accountCreatable{rec.Addr, basics.CreatableIndex(rec.Aidx)}
			entry, _ := resources.get(key)
			entry.resource.AppLocalState = rec.State.LocalState
			entry.resource.AppParams = rec.Params.Params
			entry.ndeltas++
			resources[key] = entry
		}
		for _, rec := range rdelta.GetAllAssetResources() {
			key := accountCreatable{rec.Addr, basics.CreatableIndex(rec.Aidx)}
			entry, _ := resources.get(key)
			entry.resource.AssetHolding = rec.Holding.Holding
			entry.resource.AssetParams = rec.Params.Params
			entry.ndeltas++
			resources[key] = entry
		}
	}

	require.Equal(t, au.accounts, accounts)
	require.Equal(t, au.resources, resources)

	latest := au.deltas[len(au.deltas)-1].Accts
	for i := 0; i < latest.Len(); i++ {
		addr, acct := latest.GetByIdx(i)
		d, r, withoutRewards, err := au.lookupLatest(addr)
		require.NoError(t, err)
		require.Equal(t, rnd, r)
		require.Equal(t, int(acct.TotalAppParams), len(d.AppParams))
		require.Equal(t, int(acct.TotalAssetParams), len(d.AssetParams))
		require.Equal(t, int(acct.TotalAppLocalStates), len(d.AppLocalStates))
		require.Equal(t, int(acct.TotalAssets), len(d.Assets))
		// check "withoutRewards" matches result of LookupWithoutRewards
		d2, r2, err2 := au.LookupWithoutRewards(r, addr)
		require.NoError(t, err2)
		require.Equal(t, r2, r)
		require.Equal(t, withoutRewards, d2.MicroAlgos)
	}
}

func checkOnlineAcctUpdatesConsistency(t *testing.T, ao *onlineAccounts, rnd basics.Round) {
	accounts := make(map[basics.Address]modifiedOnlineAccount)

	for _, rdelta := range ao.deltas {
		for i := 0; i < rdelta.Len(); i++ {
			addr, adelta := rdelta.GetByIdx(i)
			macct := accounts[addr]
			macct.data = adelta
			macct.ndeltas++
			accounts[addr] = macct
		}
	}

	require.Equal(t, ao.accounts, accounts)

	latest := ao.deltas[len(ao.deltas)-1]
	for i := 0; i < latest.Len(); i++ {
		addr, acct := latest.GetByIdx(i)
		od, err := ao.lookupOnlineAccountData(rnd, addr)
		require.NoError(t, err)
		require.Equal(t, acct.VoteID, od.VoteID)
		require.Equal(t, acct.SelectionID, od.SelectionID)
		require.Equal(t, acct.VoteFirstValid, od.VoteFirstValid)
		require.Equal(t, acct.VoteLastValid, od.VoteLastValid)
		require.Equal(t, acct.VoteKeyDilution, od.VoteKeyDilution)
	}
}

func TestAcctUpdates(t *testing.T) {
	partitiontest.PartitionTest(t)

	if runtime.GOARCH == "arm" || runtime.GOARCH == "arm64" {
		t.Skip("This test is too slow on ARM and causes travis builds to time out")
	}

	// The next operations are heavy on the memory.
	// Garbage collection helps prevent trashing
	runtime.GC()

	proto := config.Consensus[protocol.ConsensusCurrentVersion]

	conf := config.GetDefaultLocal()
	for _, lookback := range []uint64{conf.MaxAcctLookback, proto.MaxBalLookback} {
		t.Run(fmt.Sprintf("lookback=%d", lookback), func(t *testing.T) {

			conf.MaxAcctLookback = lookback

			accts := setupAccts(20)
			rewardsLevels := []uint64{0}
			initialBlocksCount := int(lookback)
			ml := makeMockLedgerForTracker(t, true, initialBlocksCount, protocol.ConsensusCurrentVersion, accts)
			defer ml.Close()

			au, ao := newAcctUpdates(t, ml, conf)
			defer au.close()
			defer ao.close()

			// cover 10 genesis blocks
			rewardLevel := uint64(0)
			for i := 1; i < initialBlocksCount; i++ {
				accts = append(accts, accts[0])
				rewardsLevels = append(rewardsLevels, rewardLevel)
			}

			checkAcctUpdates(t, au, ao, 0, basics.Round(initialBlocksCount-1), accts, rewardsLevels, proto)

			// lastCreatableID stores asset or app max used index to get rid of conflicts
			lastCreatableID := basics.CreatableIndex(crypto.RandUint64() % 512)
			knownCreatables := make(map[basics.CreatableIndex]bool)

			maxLookback := conf.MaxAcctLookback

			start := basics.Round(initialBlocksCount)
			end := basics.Round(maxLookback + 15)
			for i := start; i < end; i++ {
				rewardLevelDelta := crypto.RandUint64() % 5
				rewardLevel += rewardLevelDelta
				var updates ledgercore.AccountDeltas
				var totals map[basics.Address]ledgercore.AccountData
				base := accts[i-1]
				updates, totals = ledgertesting.RandomDeltasBalancedFull(1, base, rewardLevel, &lastCreatableID)
				prevRound, prevTotals, err := au.LatestTotals()
				require.Equal(t, i-1, prevRound)
				require.NoError(t, err)

				newPool := totals[testPoolAddr]
				newPool.MicroAlgos.Raw -= prevTotals.RewardUnits() * rewardLevelDelta
				updates.Upsert(testPoolAddr, newPool)
				totals[testPoolAddr] = newPool
				newAccts := applyPartialDeltas(base, updates)

				blk := bookkeeping.Block{
					BlockHeader: bookkeeping.BlockHeader{
						Round: basics.Round(i),
					},
				}
				blk.RewardsLevel = rewardLevel
				blk.CurrentProtocol = protocol.ConsensusCurrentVersion

				delta := ledgercore.MakeStateDelta(&blk.BlockHeader, 0, updates.Len(), 0)
				delta.Accts.MergeAccounts(updates)
				delta.Creatables = creatablesFromUpdates(base, updates, knownCreatables)

				delta.Totals = accumulateTotals(t, protocol.ConsensusCurrentVersion, []map[basics.Address]ledgercore.AccountData{totals}, rewardLevel)
				ml.trackers.newBlock(blk, delta)
				accts = append(accts, newAccts)
				rewardsLevels = append(rewardsLevels, rewardLevel)

				// checkAcctUpdates is kind of slow because of amount of data it needs to compare
				// instead, compare at start, end in between approx 10 rounds
				if i == start || i == end-1 || crypto.RandUint64()%10 == 0 || lookback < 10 {
					checkAcctUpdates(t, au, ao, 0, i, accts, rewardsLevels, proto)
				}
			}
			for i := basics.Round(0); i < 15; i++ {
				// Clear the timer to ensure a flush
				ml.trackers.lastFlushTime = time.Time{}

				ml.trackers.committedUpTo(basics.Round(maxLookback) + i)
				ml.trackers.waitAccountsWriting()
				checkAcctUpdates(t, au, ao, i, basics.Round(maxLookback+14), accts, rewardsLevels, proto)
			}

			// check the account totals.
			var dbRound basics.Round
			err := ml.dbs.Snapshot(func(ctx context.Context, tx *sql.Tx) (err error) {
				arw := store.NewAccountsSQLReaderWriter(tx)
				dbRound, err = arw.AccountsRound()
				return
			})
			require.NoError(t, err)

			var updates ledgercore.AccountDeltas
			for addr, acctData := range accts[dbRound] {
				updates.Upsert(addr, ledgercore.ToAccountData(acctData))
			}

			expectedTotals := ledgertesting.CalculateNewRoundAccountTotals(t, updates, rewardsLevels[dbRound], proto, nil, ledgercore.AccountTotals{})
			var actualTotals ledgercore.AccountTotals
			err = ml.dbs.Snapshot(func(ctx context.Context, tx *sql.Tx) (err error) {
				arw := store.NewAccountsSQLReaderWriter(tx)
				actualTotals, err = arw.AccountsTotals(ctx, false)
				return
			})
			require.NoError(t, err)
			require.Equal(t, expectedTotals, actualTotals)
		})
	}
}

<<<<<<< HEAD
// TestAcctUpdatesFastUpdates tests catchpoint label writing datarace
func TestAcctUpdatesFastUpdates(t *testing.T) {
	partitiontest.PartitionTest(t)

	if runtime.GOARCH == "arm" || runtime.GOARCH == "arm64" {
		t.Skip("This test is too slow on ARM and causes travis builds to time out")
	}
	proto := config.Consensus[protocol.ConsensusCurrentVersion]

	accts := setupAccts(20)
	rewardsLevels := []uint64{0}

	conf := config.GetDefaultLocal()
	conf.CatchpointInterval = 1
	initialBlocksCount := int(conf.MaxAcctLookback)
	ml := makeMockLedgerForTracker(t, true, initialBlocksCount, protocol.ConsensusCurrentVersion, accts)
	defer ml.Close()

	au, ao := newAcctUpdates(t, ml, conf)
	defer au.close()
	defer ao.close()

	// Remove the txtail from the list of trackers since it causes a data race that
	// wouldn't be observed under normal execution because commitedUpTo and newBlock
	// are protected by the tracker mutex.
	ml.trackers.trackers = ml.trackers.trackers[:2]

	// cover 10 genesis blocks
	rewardLevel := uint64(0)
	for i := 1; i < initialBlocksCount; i++ {
		accts = append(accts, accts[0])
		rewardsLevels = append(rewardsLevels, rewardLevel)
	}

	checkAcctUpdates(t, au, ao, 0, basics.Round(initialBlocksCount)-1, accts, rewardsLevels, proto)

	wg := sync.WaitGroup{}

	for i := basics.Round(initialBlocksCount); i < basics.Round(proto.CatchpointLookback+15); i++ {
		rewardLevelDelta := crypto.RandUint64() % 5
		rewardLevel += rewardLevelDelta
		updates, totals := ledgertesting.RandomDeltasBalanced(1, accts[i-1], rewardLevel)
		prevRound, prevTotals, err := au.LatestTotals()
		require.Equal(t, i-1, prevRound)
		require.NoError(t, err)

		newPool := totals[testPoolAddr]
		newPool.MicroAlgos.Raw -= prevTotals.RewardUnits() * rewardLevelDelta
		updates.Upsert(testPoolAddr, newPool)
		totals[testPoolAddr] = newPool
		newAccts := applyPartialDeltas(accts[i-1], updates)

		blk := bookkeeping.Block{
			BlockHeader: bookkeeping.BlockHeader{
				Round: basics.Round(i),
			},
		}
		blk.RewardsLevel = rewardLevel
		blk.CurrentProtocol = protocol.ConsensusCurrentVersion

		delta := ledgercore.MakeStateDelta(&blk.BlockHeader, 0, updates.Len(), 0)
		delta.Accts.MergeAccounts(updates)
		ml.trackers.newBlock(blk, delta)
		accts = append(accts, newAccts)
		rewardsLevels = append(rewardsLevels, rewardLevel)

		wg.Add(1)
		go func(round basics.Round) {
			defer wg.Done()
			err = ml.addMockBlock(blockEntry{block: blk}, delta)
			ml.trackers.committedUpTo(round)
			require.NoError(t, err)
		}(i)
	}
	ml.trackers.waitAccountsWriting()
	wg.Wait()
}

=======
>>>>>>> eba02a67
func BenchmarkBalancesChanges(b *testing.B) {
	if runtime.GOARCH == "arm" || runtime.GOARCH == "arm64" {
		b.Skip("This test is too slow on ARM and causes travis builds to time out")
	}
	if b.N < 100 {
		b.N = 50
	}
	protocolVersion := protocol.ConsensusCurrentVersion

	initialRounds := uint64(1)
	accountsCount := 5000
	accts := setupAccts(accountsCount)
	rewardsLevels := []uint64{0}

	ml := makeMockLedgerForTracker(b, true, int(initialRounds), protocolVersion, accts)
	defer ml.Close()

	conf := config.GetDefaultLocal()
	maxAcctLookback := conf.MaxAcctLookback
	au, ao := newAcctUpdates(b, ml, conf)
	defer au.close()
	defer ao.close()

	// cover initialRounds genesis blocks
	rewardLevel := uint64(0)
	for i := 1; i < int(initialRounds); i++ {
		accts = append(accts, accts[0])
		rewardsLevels = append(rewardsLevels, rewardLevel)
	}

	for i := basics.Round(initialRounds); i < basics.Round(maxAcctLookback+uint64(b.N)); i++ {
		rewardLevelDelta := crypto.RandUint64() % 5
		rewardLevel += rewardLevelDelta
		accountChanges := 0
		if i <= basics.Round(initialRounds)+basics.Round(b.N) {
			accountChanges = accountsCount - 2 - int(basics.Round(maxAcctLookback+uint64(b.N))+i)
		}

		updates, totals := ledgertesting.RandomDeltasBalanced(accountChanges, accts[i-1], rewardLevel)
		prevRound, prevTotals, err := au.LatestTotals()
		require.Equal(b, i-1, prevRound)
		require.NoError(b, err)

		newPool := totals[testPoolAddr]
		newPool.MicroAlgos.Raw -= prevTotals.RewardUnits() * rewardLevelDelta
		updates.Upsert(testPoolAddr, newPool)
		totals[testPoolAddr] = newPool
		newAccts := applyPartialDeltas(accts[i-1], updates)

		blk := bookkeeping.Block{
			BlockHeader: bookkeeping.BlockHeader{
				Round: basics.Round(i),
			},
		}
		blk.RewardsLevel = rewardLevel
		blk.CurrentProtocol = protocolVersion

		delta := ledgercore.MakeStateDelta(&blk.BlockHeader, 0, updates.Len(), 0)
		delta.Accts.MergeAccounts(updates)
		ml.trackers.newBlock(blk, delta)
		accts = append(accts, newAccts)
		rewardsLevels = append(rewardsLevels, rewardLevel)
	}
	for i := maxAcctLookback; i < maxAcctLookback+initialRounds; i++ {
		// Clear the timer to ensure a flush
		ml.trackers.lastFlushTime = time.Time{}
		ml.trackers.committedUpTo(basics.Round(i))
	}
	ml.trackers.waitAccountsWriting()
	b.ResetTimer()
	startTime := time.Now()
	for i := maxAcctLookback + initialRounds; i < maxAcctLookback+uint64(b.N); i++ {
		// Clear the timer to ensure a flush
		ml.trackers.lastFlushTime = time.Time{}
		ml.trackers.committedUpTo(basics.Round(i))
	}
	ml.trackers.waitAccountsWriting()
	deltaTime := time.Since(startTime)
	if deltaTime > time.Second {
		return
	}
	// we want to fake the N to reflect the time it took us, if we were to wait an entire second.
	singleIterationTime := deltaTime / time.Duration(uint64(b.N)-initialRounds)
	b.N = int(time.Second / singleIterationTime)
	// and now, wait for the reminder of the second.
	time.Sleep(time.Second - deltaTime)
}

func BenchmarkCalibrateNodesPerPage(b *testing.B) {
	b.Skip("This benchmark was used to tune up the NodesPerPage; it's not really useful otherwise")
	defaultNodesPerPage := store.MerkleCommitterNodesPerPage
	for nodesPerPage := 32; nodesPerPage < 300; nodesPerPage++ {
		b.Run(fmt.Sprintf("Test_merkleCommitterNodesPerPage_%d", nodesPerPage), func(b *testing.B) {
			store.MerkleCommitterNodesPerPage = int64(nodesPerPage)
			BenchmarkBalancesChanges(b)
		})
	}
	store.MerkleCommitterNodesPerPage = defaultNodesPerPage
}

func BenchmarkCalibrateCacheNodeSize(b *testing.B) {
	//b.Skip("This benchmark was used to tune up the TrieCachedNodesCount; it's not really useful otherwise")
	defaultTrieCachedNodesCount := store.TrieCachedNodesCount
	for cacheSize := 3000; cacheSize < 50000; cacheSize += 1000 {
		b.Run(fmt.Sprintf("Test_cacheSize_%d", cacheSize), func(b *testing.B) {
			store.TrieCachedNodesCount = cacheSize
			BenchmarkBalancesChanges(b)
		})
	}
	store.TrieCachedNodesCount = defaultTrieCachedNodesCount
}

// The TestAcctUpdatesUpdatesCorrectness conduct a correctless test for the accounts update in the following way -
// Each account is initialized with 100 algos.
// On every round, each account move variable amount of funds to an accumulating account.
// The deltas for each accounts are picked by using the lookup method.
// At the end of the test, we verify that each account has the expected amount of algos.
// In addition, throughout the test, we check ( using lookup ) that the historical balances, *beyond* the
// lookback are generating either an error, or returning the correct amount.
func TestAcctUpdatesUpdatesCorrectness(t *testing.T) {
	partitiontest.PartitionTest(t)

	if runtime.GOARCH == "arm" || runtime.GOARCH == "arm64" {
		t.Skip("This test is too slow on ARM and causes travis builds to time out")
	}

	// create new protocol version, which has lower look back.
	testProtocolVersion := protocol.ConsensusCurrentVersion
	maxAcctLookback := config.GetDefaultLocal().MaxAcctLookback
	inMemory := true

	testFunction := func(t *testing.T) {
		accts := setupAccts(9)
		ml := makeMockLedgerForTracker(t, inMemory, 10, testProtocolVersion, accts)
		defer ml.Close()

		var moneyAccounts []basics.Address

		for addr := range accts[0] {
			if bytes.Equal(addr[:], testPoolAddr[:]) || bytes.Equal(addr[:], testSinkAddr[:]) {
				continue
			}
			moneyAccounts = append(moneyAccounts, addr)
		}

		moneyAccountsExpectedAmounts := make([][]uint64, 0)
		// set all the accounts with 100 algos.
		for _, addr := range moneyAccounts {
			accountData := accts[0][addr]
			accountData.MicroAlgos.Raw = 100 * 1000000
			accts[0][addr] = accountData
		}

		conf := config.GetDefaultLocal()
		au, _ := newAcctUpdates(t, ml, conf)
		defer au.close()

		// cover 10 genesis blocks
		rewardLevel := uint64(0)
		for i := 1; i < 10; i++ {
			accts = append(accts, accts[0])

		}
		for i := 0; i < 10; i++ {
			moneyAccountsExpectedAmounts = append(moneyAccountsExpectedAmounts, make([]uint64, len(moneyAccounts)))
			for j := range moneyAccounts {
				moneyAccountsExpectedAmounts[i][j] = 100 * 1000000
			}
		}

		i := basics.Round(10)
		roundCount := 50
		for ; i < basics.Round(10+roundCount); i++ {
			updates := make(map[basics.Address]ledgercore.AccountData)
			moneyAccountsExpectedAmounts = append(moneyAccountsExpectedAmounts, make([]uint64, len(moneyAccounts)))
			toAccount := moneyAccounts[0]
			toAccountDataOld, validThrough, err := au.LookupWithoutRewards(i-1, toAccount)
			require.NoError(t, err)
			require.Equal(t, i-1, validThrough)
			toAccountDataNew := toAccountDataOld

			for j := 1; j < len(moneyAccounts); j++ {
				fromAccount := moneyAccounts[j]

				fromAccountDataOld, validThrough, err := au.LookupWithoutRewards(i-1, fromAccount)
				require.NoError(t, err)
				require.Equal(t, i-1, validThrough)
				require.Equalf(t, moneyAccountsExpectedAmounts[i-1][j], fromAccountDataOld.MicroAlgos.Raw, "Account index : %d\nRound number : %d", j, i)

				fromAccountDataNew := fromAccountDataOld

				fromAccountDataNew.MicroAlgos.Raw -= uint64(i - 10)
				toAccountDataNew.MicroAlgos.Raw += uint64(i - 10)
				updates[fromAccount] = fromAccountDataNew

				moneyAccountsExpectedAmounts[i][j] = fromAccountDataNew.MicroAlgos.Raw
			}

			moneyAccountsExpectedAmounts[i][0] = moneyAccountsExpectedAmounts[i-1][0] + uint64(len(moneyAccounts)-1)*uint64(i-10)

			// force to perform a test that goes directly to disk, and see if it has the expected values.
			if uint64(i) > maxAcctLookback+3 {

				// check the status at a historical time:
				checkRound := uint64(i) - maxAcctLookback - 2

				testback := 1
				for j := 1; j < len(moneyAccounts); j++ {
					if checkRound < uint64(testback) {
						continue
					}
					acct, validThrough, err := au.LookupWithoutRewards(basics.Round(checkRound-uint64(testback)), moneyAccounts[j])
					// we might get an error like "round 2 before dbRound 5", which is the success case, so we'll ignore it.
					roundOffsetError := &RoundOffsetError{}
					if errors.As(err, &roundOffsetError) {
						require.Equal(t, basics.Round(0), validThrough)
						// verify it's the expected error and not anything else.
						require.Less(t, int64(roundOffsetError.round), int64(roundOffsetError.dbRound))
						if testback > 1 {
							testback--
						}
						continue
					}
					require.NoError(t, err)
					require.GreaterOrEqual(t, int64(validThrough), int64(basics.Round(checkRound-uint64(testback))))
					// if we received no error, we want to make sure the reported amount is correct.
					require.Equalf(t, moneyAccountsExpectedAmounts[checkRound-uint64(testback)][j], acct.MicroAlgos.Raw, "Account index : %d\nRound number : %d", j, checkRound)
					testback++
					j--
				}
			}

			updates[toAccount] = toAccountDataNew

			blk := bookkeeping.Block{
				BlockHeader: bookkeeping.BlockHeader{
					Round: basics.Round(i),
				},
			}
			blk.RewardsLevel = rewardLevel
			blk.CurrentProtocol = testProtocolVersion

			delta := ledgercore.MakeStateDelta(&blk.BlockHeader, 0, len(updates), 0)
			for addr, ad := range updates {
				delta.Accts.Upsert(addr, ad)
			}
			ml.trackers.newBlock(blk, delta)
			ml.trackers.committedUpTo(i)
		}
		lastRound := i - 1
		ml.trackers.waitAccountsWriting()

		for idx, addr := range moneyAccounts {
			balance, validThrough, err := au.LookupWithoutRewards(lastRound, addr)
			require.NoErrorf(t, err, "unable to retrieve balance for account idx %d %v", idx, addr)
			require.Equal(t, lastRound, validThrough)
			if idx != 0 {
				require.Equalf(t, 100*1000000-roundCount*(roundCount-1)/2, int(balance.MicroAlgos.Raw), "account idx %d %v has the wrong balance", idx, addr)
			} else {
				require.Equalf(t, 100*1000000+(len(moneyAccounts)-1)*roundCount*(roundCount-1)/2, int(balance.MicroAlgos.Raw), "account idx %d %v has the wrong balance", idx, addr)
			}

		}
	}

	t.Run("InMemoryDB", testFunction)
	inMemory = false
	t.Run("DiskDB", testFunction)
}

// listAndCompareComb lists the assets/applications and then compares against the expected
// It repeats with different combinations of the limit parameters
func listAndCompareComb(t *testing.T, au *accountUpdates, expected map[basics.CreatableIndex]ledgercore.ModifiedCreatable) {

	// test configuration parameters

	// pick the second largest index for the app and asset
	// This is to make sure exactly one element is left out
	// as a result of max index
	maxAss1 := basics.CreatableIndex(0)
	maxAss2 := basics.CreatableIndex(0)
	maxApp1 := basics.CreatableIndex(0)
	maxApp2 := basics.CreatableIndex(0)
	for a, b := range expected {
		// A moving window of the last two largest indexes: [maxAss1, maxAss2]
		if b.Ctype == basics.AssetCreatable {
			if maxAss2 < a {
				maxAss1 = maxAss2
				maxAss2 = a
			} else if maxAss1 < a {
				maxAss1 = a
			}
		}
		if b.Ctype == basics.AppCreatable {
			if maxApp2 < a {
				maxApp1 = maxApp2
				maxApp2 = a
			} else if maxApp1 < a {
				maxApp1 = a
			}
		}
	}

	// No limits. max asset index, max app index and max results have no effect
	// This is to make sure the deleted elements do not show up
	maxAssetIdx := basics.AssetIndex(maxAss2)
	maxAppIdx := basics.AppIndex(maxApp2)
	maxResults := uint64(len(expected))
	listAndCompare(t, maxAssetIdx, maxAppIdx, maxResults, au, expected)

	// Limit with max asset index and max app index (max results has no effect)
	maxAssetIdx = basics.AssetIndex(maxAss1)
	maxAppIdx = basics.AppIndex(maxApp1)
	maxResults = uint64(len(expected))
	listAndCompare(t, maxAssetIdx, maxAppIdx, maxResults, au, expected)

	// Limit with max results
	maxResults = 1
	listAndCompare(t, maxAssetIdx, maxAppIdx, maxResults, au, expected)
}

// listAndCompareComb lists the assets/applications and then compares against the expected
// It uses the provided limit parameters
func listAndCompare(t *testing.T,
	maxAssetIdx basics.AssetIndex,
	maxAppIdx basics.AppIndex,
	maxResults uint64,
	au *accountUpdates,
	expected map[basics.CreatableIndex]ledgercore.ModifiedCreatable) {

	// get the results with the given parameters
	assetRes, err := au.ListAssets(maxAssetIdx, maxResults)
	require.NoError(t, err)
	appRes, err := au.ListApplications(maxAppIdx, maxResults)
	require.NoError(t, err)

	// count the expected number of results
	expectedAssetCount := uint64(0)
	expectedAppCount := uint64(0)
	for a, b := range expected {
		if b.Created {
			if b.Ctype == basics.AssetCreatable &&
				a <= basics.CreatableIndex(maxAssetIdx) &&
				expectedAssetCount < maxResults {
				expectedAssetCount++
			}
			if b.Ctype == basics.AppCreatable &&
				a <= basics.CreatableIndex(maxAppIdx) &&
				expectedAppCount < maxResults {
				expectedAppCount++
			}
		}
	}

	// check the total counts are as expected
	require.Equal(t, int(expectedAssetCount), len(assetRes))
	require.Equal(t, int(expectedAppCount), len(appRes))

	// verify the results are correct
	for _, respCrtor := range assetRes {
		crtor := expected[respCrtor.Index]
		require.NotNil(t, crtor)
		require.Equal(t, basics.AssetCreatable, crtor.Ctype)
		require.Equal(t, true, crtor.Created)

		require.Equal(t, basics.AssetCreatable, respCrtor.Type)
		require.Equal(t, crtor.Creator, respCrtor.Creator)
	}
	for _, respCrtor := range appRes {
		crtor := expected[respCrtor.Index]
		require.NotNil(t, crtor)
		require.Equal(t, basics.AppCreatable, crtor.Ctype)
		require.Equal(t, true, crtor.Created)

		require.Equal(t, basics.AppCreatable, respCrtor.Type)
		require.Equal(t, crtor.Creator, respCrtor.Creator)
	}
}

// TestListCreatables tests ListAssets and ListApplications
// It tests with all elements in cache, all synced to database, and combination of both
// It also tests the max results, max app index and max asset index
func TestListCreatables(t *testing.T) {
	partitiontest.PartitionTest(t)

	// test configuration parameters
	numElementsPerSegement := 25

	// set up the database
	dbs, _ := storetesting.DbOpenTest(t, true)
	storetesting.SetDbLogging(t, dbs)
	defer dbs.Close()

	tx, err := dbs.Wdb.Handle.Begin()
	require.NoError(t, err)
	defer tx.Rollback()

	proto := config.Consensus[protocol.ConsensusCurrentVersion]

	accts := make(map[basics.Address]basics.AccountData)
	_ = store.AccountsInitTest(t, tx, accts, protocol.ConsensusCurrentVersion)
	require.NoError(t, err)

	au := &accountUpdates{}
	au.accountsq, err = store.AccountsInitDbQueries(tx)
	require.NoError(t, err)

	// ******* All results are obtained from the cache. Empty database *******
	// ******* No deletes                                              *******
	// get random data. Initial batch, no deletes
	ctbsList, randomCtbs := randomCreatables(numElementsPerSegement)
	expectedDbImage := make(map[basics.CreatableIndex]ledgercore.ModifiedCreatable)
	ctbsWithDeletes := randomCreatableSampling(1, ctbsList, randomCtbs,
		expectedDbImage, numElementsPerSegement)
	// set the cache
	au.creatables = ctbsWithDeletes
	listAndCompareComb(t, au, expectedDbImage)

	// ******* All results are obtained from the database. Empty cache *******
	// ******* No deletes	                                           *******
	// sync with the database
	var updates compactAccountDeltas
	var resUpdates compactResourcesDeltas
	_, _, _, err = accountsNewRound(tx, updates, resUpdates, nil, ctbsWithDeletes, proto, basics.Round(1))
	require.NoError(t, err)
	// nothing left in cache
	au.creatables = make(map[basics.CreatableIndex]ledgercore.ModifiedCreatable)
	listAndCompareComb(t, au, expectedDbImage)

	// ******* Results are obtained from the database and from the cache *******
	// ******* No deletes in the database.                               *******
	// ******* Data in the database deleted in the cache                 *******
	au.creatables = randomCreatableSampling(2, ctbsList, randomCtbs,
		expectedDbImage, numElementsPerSegement)
	listAndCompareComb(t, au, expectedDbImage)

	// ******* Results are obtained from the database and from the cache *******
	// ******* Deletes are in the database and in the cache              *******
	// sync with the database. This has deletes synced to the database.
	_, _, _, err = accountsNewRound(tx, updates, resUpdates, nil, au.creatables, proto, basics.Round(1))
	require.NoError(t, err)
	// get new creatables in the cache. There will be deleted in the cache from the previous batch.
	au.creatables = randomCreatableSampling(3, ctbsList, randomCtbs,
		expectedDbImage, numElementsPerSegement)
	listAndCompareComb(t, au, expectedDbImage)
}

func TestBoxNamesByAppIDs(t *testing.T) {
	partitiontest.PartitionTest(t)
	t.Parallel()

	initialBlocksCount := 1
	accts := make(map[basics.Address]basics.AccountData)

	protoParams := config.Consensus[protocol.ConsensusCurrentVersion]

	ml := makeMockLedgerForTracker(t, true, initialBlocksCount, protocol.ConsensusCurrentVersion,
		[]map[basics.Address]basics.AccountData{accts},
	)
	defer ml.Close()

	conf := config.GetDefaultLocal()
	au, _ := newAcctUpdates(t, ml, conf)
	defer au.close()

	knownCreatables := make(map[basics.CreatableIndex]bool)
	opts := auNewBlockOpts{ledgercore.AccountDeltas{}, protocol.ConsensusCurrentVersion, protoParams, knownCreatables}

	testingBoxNames := []string{
		` `,
		`     	`,
		` % `,
		` ? = % ;`,
		`; DROP *;`,
		`OR 1 = 1;`,
		`"      ;  SELECT * FROM kvstore; DROP acctrounds; `,
		`; SELECT key from kvstore WHERE key LIKE %;`,
		`?&%!=`,
		"SELECT * FROM kvstore " + string([]byte{0, 0}) + " WHERE key LIKE %; ",
		`b64:APj/AA==`,
		`str:123.3/aa\\0`,
		string([]byte{0, 255, 254, 254}),
		string([]byte{0, 0xF8, 0xF9, 0xFA, 0xFB, 0xFC, 0xFD, 0xFE, 0xFF}),
		string([]byte{'%', 'a', 'b', 'c', 0, 0, '%', 'a', '!'}),
		`
`,
		`™£´´∂ƒ∂ƒßƒ©∑®ƒß∂†¬∆`,
		`∑´´˙©˚¬∆ßåƒ√¬`,
		`背负青天而莫之夭阏者，而后乃今将图南。`,
		`於浩歌狂熱之際中寒﹔於天上看見深淵。`,
		`於一切眼中看見無所有﹔於無所希望中得救。`,
		`有一遊魂，化為長蛇，口有毒牙。`,
		`不以嚙人，自嚙其身，終以殞顛。`,
		`那些智力超常的人啊`,
		`认为已经，熟悉了云和闪电的脾气`,
		`就不再迷惑，就不必了解自己，世界和他人`,
		`每天只管，被微风吹拂，与猛虎谈情`,
		`他们从来，不需要楼梯，只有窗口`,
		`把一切交付于梦境，和优美的浪潮`,
		`在这颗行星所有的酒馆，青春自由似乎理所应得`,
		`面向涣散的未来，只唱情歌，看不到坦克`,
		`在科学和啤酒都不能安抚的夜晚`,
		`他们丢失了四季，惶惑之行开始`,
		`这颗行星所有的酒馆，无法听到远方的呼喊`,
		`野心勃勃的灯火，瞬间吞没黑暗的脸庞`,
	}

	appIDset := make(map[basics.AppIndex]struct{}, len(testingBoxNames))
	boxNameToAppID := make(map[string]basics.AppIndex, len(testingBoxNames))
	var currentRound basics.Round

	// keep adding one box key and one random appID (non-duplicated)
	for i, boxName := range testingBoxNames {
		currentRound = basics.Round(i + 1)

		var appID basics.AppIndex
		for {
			appID = basics.AppIndex(crypto.RandUint64())
			_, preExisting := appIDset[appID]
			if !preExisting {
				break
			}
		}

		appIDset[appID] = struct{}{}
		boxNameToAppID[boxName] = appID

		boxChange := ledgercore.KvValueDelta{Data: []byte(boxName)}
		auNewBlock(t, currentRound, au, accts, opts, map[string]ledgercore.KvValueDelta{
			apps.MakeBoxKey(uint64(appID), boxName): boxChange,
		})
		auCommitSync(t, currentRound, au, ml)

		// ensure rounds
		rnd := au.latest()
		require.Equal(t, currentRound, rnd)
		if uint64(currentRound) > conf.MaxAcctLookback {
			require.Equal(t, basics.Round(uint64(currentRound)-conf.MaxAcctLookback), au.cachedDBRound)
		} else {
			require.Equal(t, basics.Round(0), au.cachedDBRound)
		}

		// check input, see all present keys are all still there
		for _, storedBoxName := range testingBoxNames[:i+1] {
			res, err := au.LookupKeysByPrefix(currentRound, apps.MakeBoxKey(uint64(boxNameToAppID[storedBoxName]), ""), 10000)
			require.NoError(t, err)
			require.Len(t, res, 1)
			require.Equal(t, apps.MakeBoxKey(uint64(boxNameToAppID[storedBoxName]), storedBoxName), res[0])
		}
	}

	// removing inserted boxes
	for _, boxName := range testingBoxNames {
		currentRound++

		// remove inserted box
		appID := boxNameToAppID[boxName]
		auNewBlock(t, currentRound, au, accts, opts, map[string]ledgercore.KvValueDelta{
			apps.MakeBoxKey(uint64(appID), boxName): {},
		})
		auCommitSync(t, currentRound, au, ml)

		// ensure recently removed key is not present, and it is not part of the result
		res, err := au.LookupKeysByPrefix(currentRound, apps.MakeBoxKey(uint64(boxNameToAppID[boxName]), ""), 10000)
		require.NoError(t, err)
		require.Len(t, res, 0)
	}
}

func TestKVCache(t *testing.T) {
	partitiontest.PartitionTest(t)
	t.Parallel()

	initialBlocksCount := 1
	accts := make(map[basics.Address]basics.AccountData)

	protoParams := config.Consensus[protocol.ConsensusCurrentVersion]
	ml := makeMockLedgerForTracker(t, true, initialBlocksCount, protocol.ConsensusCurrentVersion,
		[]map[basics.Address]basics.AccountData{accts},
	)
	defer ml.Close()

	conf := config.GetDefaultLocal()
	au, _ := newAcctUpdates(t, ml, conf)
	defer au.close()

	knownCreatables := make(map[basics.CreatableIndex]bool)
	opts := auNewBlockOpts{ledgercore.AccountDeltas{}, protocol.ConsensusCurrentVersion, protoParams, knownCreatables}

	kvCnt := 1000
	kvsPerBlock := 100
	curKV := 0
	var currentRound basics.Round
	currentDBRound := basics.Round(1)

	kvMap := make(map[string][]byte)
	for i := 0; i < kvCnt; i++ {
		kvMap[fmt.Sprintf("%d", i)] = []byte(fmt.Sprintf("value%d", i))
	}

	// add kvsPerBlock KVs on each iteration. The first kvCnt/kvsPerBlock
	// iterations produce a block with kvCnt kv manipulations. The last
	// conf.MaxAcctLookback iterations are meant to verify the contents of the cache
	// are correct after every kv containing block has been committed.
	for i := 0; i < kvCnt/kvsPerBlock+int(conf.MaxAcctLookback); i++ {
		currentRound = currentRound + 1
		kvMods := make(map[string]ledgercore.KvValueDelta)
		if i < kvCnt/kvsPerBlock {
			for j := 0; j < kvsPerBlock; j++ {
				name := fmt.Sprintf("%d", curKV)
				curKV++
				val := kvMap[name]
				kvMods[name] = ledgercore.KvValueDelta{Data: val, OldData: nil}
			}
		}

		auNewBlock(t, currentRound, au, accts, opts, kvMods)
		auCommitSync(t, currentRound, au, ml)

		// ensure rounds
		rnd := au.latest()
		require.Equal(t, currentRound, rnd)
		if uint64(currentRound) > conf.MaxAcctLookback {
			require.Equal(t, basics.Round(uint64(currentRound)-conf.MaxAcctLookback), au.cachedDBRound)
		} else {
			require.Equal(t, basics.Round(0), au.cachedDBRound)
		}

		// verify cache doesn't contain the new kvs until committed to DB.
		for name := range kvMods {
			_, has := au.baseKVs.read(name)
			require.False(t, has)
		}

		// verify commited kvs appear in the kv cache
		for ; currentDBRound <= au.cachedDBRound; currentDBRound++ {
			startKV := (currentDBRound - 1) * basics.Round(kvsPerBlock)
			for j := 0; j < kvsPerBlock; j++ {
				name := fmt.Sprintf("%d", uint64(startKV)+uint64(j))
				persistedValue, has := au.baseKVs.read(name)
				require.True(t, has)
				require.Equal(t, kvMap[name], persistedValue.Value)
			}
		}
	}

	// updating inserted KVs
	curKV = 0
	for i := 0; i < kvCnt/kvsPerBlock+int(conf.MaxAcctLookback); i++ {
		currentRound = currentRound + 1

		kvMods := make(map[string]ledgercore.KvValueDelta)
		if i < kvCnt/kvsPerBlock {
			for j := 0; j < kvsPerBlock; j++ {
				name := fmt.Sprintf("%d", curKV)
				val := fmt.Sprintf("modified value%d", curKV)
				kvMods[name] = ledgercore.KvValueDelta{Data: []byte(val)}
				curKV++
			}
		}

		auNewBlock(t, currentRound, au, accts, opts, kvMods)
		auCommitSync(t, currentRound, au, ml)

		// ensure rounds
		rnd := au.latest()
		require.Equal(t, currentRound, rnd)
		require.Equal(t, basics.Round(uint64(currentRound)-conf.MaxAcctLookback), au.cachedDBRound)

		// verify cache doesn't contain updated kv values that haven't been committed to db
		if i < kvCnt/kvsPerBlock {
			for name := range kvMods {
				persistedValue, has := au.baseKVs.read(name)
				require.True(t, has)
				require.Equal(t, kvMap[name], persistedValue.Value)
			}
		}

		// verify commited updated kv values appear in the kv cache
		for ; currentDBRound <= au.cachedDBRound; currentDBRound++ {
			lookback := basics.Round(kvCnt/kvsPerBlock + int(conf.MaxAcctLookback) + 1)
			if currentDBRound < lookback {
				continue
			}

			startKV := (currentDBRound - lookback) * basics.Round(kvsPerBlock)
			for j := 0; j < kvsPerBlock; j++ {
				name := fmt.Sprintf("%d", uint64(startKV)+uint64(j))
				persistedValue, has := au.baseKVs.read(name)
				require.True(t, has)
				expectedValue := fmt.Sprintf("modified value%s", name)
				require.Equal(t, expectedValue, string(persistedValue.Value))
			}
		}
	}

	// deleting KVs
	curKV = 0
	for i := 0; i < kvCnt/kvsPerBlock+int(conf.MaxAcctLookback); i++ {
		currentRound = currentRound + 1

		kvMods := make(map[string]ledgercore.KvValueDelta)
		if i < kvCnt/kvsPerBlock {
			for j := 0; j < kvsPerBlock; j++ {
				name := fmt.Sprintf("%d", curKV)
				// needs an old data, else optimized away.
				// if oldData = "" there is the best chance of a bug, so we use that
				kvMods[name] = ledgercore.KvValueDelta{Data: nil, OldData: []byte("")}
				curKV++
			}
		}

		auNewBlock(t, currentRound, au, accts, opts, kvMods)
		auCommitSync(t, currentRound, au, ml)

		// ensure rounds
		rnd := au.latest()
		require.Equal(t, currentRound, rnd)
		require.Equal(t, basics.Round(uint64(currentRound)-conf.MaxAcctLookback), au.cachedDBRound)

		// verify cache doesn't contain updated kv values that haven't been committed to db
		if i < kvCnt/kvsPerBlock {
			for name := range kvMods {
				persistedValue, has := au.baseKVs.read(name)
				require.True(t, has)
				value := fmt.Sprintf("modified value%s", name)
				require.Equal(t, value, string(persistedValue.Value))
			}
		}

		// verify commited updated kv values appear in the kv cache
		for ; currentDBRound <= au.cachedDBRound; currentDBRound++ {
			lookback := basics.Round(2*(kvCnt/kvsPerBlock+int(conf.MaxAcctLookback)) + 1)
			if currentDBRound < lookback {
				continue
			}

			startKV := (currentDBRound - lookback) * basics.Round(kvsPerBlock)
			for j := 0; j < kvsPerBlock; j++ {
				name := fmt.Sprintf("%d", uint64(startKV)+uint64(j))
				persistedValue, has := au.baseKVs.read(name)
				require.True(t, has)
				require.True(t, persistedValue.Value == nil)
			}
		}
	}
}

func accountsAll(tx *sql.Tx) (bals map[basics.Address]basics.AccountData, err error) {
	arw := store.NewAccountsSQLReaderWriter(tx)

	rows, err := tx.Query("SELECT rowid, address, data FROM accountbase")
	if err != nil {
		return
	}
	defer rows.Close()

	bals = make(map[basics.Address]basics.AccountData)
	for rows.Next() {
		var addrbuf []byte
		var buf []byte
		var rowid sql.NullInt64
		err = rows.Scan(&rowid, &addrbuf, &buf)
		if err != nil {
			return
		}

		var data store.BaseAccountData
		err = protocol.Decode(buf, &data)
		if err != nil {
			return
		}

		var addr basics.Address
		if len(addrbuf) != len(addr) {
			err = fmt.Errorf("account DB address length mismatch: %d != %d", len(addrbuf), len(addr))
			return
		}
		copy(addr[:], addrbuf)

		var ad basics.AccountData
		ad, err = arw.LoadFullAccount(context.Background(), "resources", addr, rowid.Int64, data)
		if err != nil {
			return
		}

		bals[addr] = ad
	}

	err = rows.Err()
	return
}

func BenchmarkLargeMerkleTrieRebuild(b *testing.B) {
	proto := config.Consensus[protocol.ConsensusCurrentVersion]

	accts := setupAccts(5)
	ml := makeMockLedgerForTracker(b, true, 10, protocol.ConsensusCurrentVersion, accts)
	defer ml.Close()

	cfg := config.GetDefaultLocal()
	cfg.Archival = true
	au, _ := newAcctUpdates(b, ml, cfg)
	defer au.close()

	// at this point, the database was created. We want to fill the accounts data
	accountsNumber := 6000000 * b.N
	for i := 0; i < accountsNumber-5-2; { // subtract the account we've already created above, plus the sink/reward
		var updates compactAccountDeltas
		for k := 0; i < accountsNumber-5-2 && k < 1024; k++ {
			addr := ledgertesting.RandomAddress()
			acctData := store.BaseAccountData{}
			acctData.MicroAlgos.Raw = 1
			updates.upsert(addr, accountDelta{newAcct: acctData})
			i++
		}

		err := ml.dbs.Batch(func(ctx context.Context, tx *sql.Tx) (err error) {
			_, _, _, err = accountsNewRound(tx, updates, compactResourcesDeltas{}, nil, nil, proto, basics.Round(1))
			return
		})
		require.NoError(b, err)
	}

	err := ml.dbs.Batch(func(ctx context.Context, tx *sql.Tx) (err error) {
		arw := store.NewAccountsSQLReaderWriter(tx)
		return arw.UpdateAccountsHashRound(ctx, 1)
	})
	require.NoError(b, err)

	au.close()

	b.ResetTimer()
	err = au.loadFromDisk(ml, 0)
	require.NoError(b, err)
	b.StopTimer()
	b.ReportMetric(float64(accountsNumber), "entries/trie")
}

func BenchmarkCompactDeltas(b *testing.B) {
	b.Run("account-deltas", func(b *testing.B) {
		if b.N < 500 {
			b.N = 500
		}
		window := 5000
		stateDeltas := make([]ledgercore.StateDelta, b.N)
		addrs := make([]basics.Address, b.N*window)
		for i := 0; i < len(addrs); i++ {
			addrs[i] = basics.Address(crypto.Hash([]byte{byte(i % 256), byte((i / 256) % 256), byte(i / 65536)}))
		}
		for rnd := 0; rnd < b.N; rnd++ {
			m := make(map[basics.Address]basics.AccountData)
			start := 0
			if rnd > 0 {
				start = window/2 + (rnd-1)*window
			}
			for k := start; k < start+window; k++ {
				stateDeltas[rnd].Accts.Upsert(addrs[k], ledgercore.AccountData{})
				m[addrs[k]] = basics.AccountData{}
			}
		}
		var baseAccounts lruAccounts
		baseAccounts.init(nil, 100, 80)
		b.ResetTimer()

		makeCompactAccountDeltas(stateDeltas, 0, false, baseAccounts)

	})
}
func TestCompactDeltas(t *testing.T) {
	partitiontest.PartitionTest(t)

	addrs := make([]basics.Address, 10)
	for i := 0; i < len(addrs); i++ {
		addrs[i] = basics.Address(crypto.Hash([]byte{byte(i % 256), byte((i / 256) % 256), byte(i / 65536)}))
	}

	stateDeltas := make([]ledgercore.StateDelta, 1)
	stateDeltas[0].Creatables = make(map[basics.CreatableIndex]ledgercore.ModifiedCreatable)
	stateDeltas[0].Accts.Upsert(addrs[0], ledgercore.AccountData{AccountBaseData: ledgercore.AccountBaseData{MicroAlgos: basics.MicroAlgos{Raw: 2}}})
	stateDeltas[0].Creatables[100] = ledgercore.ModifiedCreatable{Creator: addrs[2], Created: true}
	var baseAccounts lruAccounts
	baseAccounts.init(nil, 100, 80)
	outAccountDeltas := makeCompactAccountDeltas(stateDeltas, basics.Round(1), true, baseAccounts)
	outCreatableDeltas := compactCreatableDeltas(stateDeltas)

	require.Equal(t, stateDeltas[0].Accts.Len(), outAccountDeltas.len())
	require.Equal(t, len(stateDeltas[0].Creatables), len(outCreatableDeltas))
	require.Equal(t, stateDeltas[0].Accts.Len(), len(outAccountDeltas.misses))

	// check deltas with missing accounts
	delta, _ := outAccountDeltas.get(addrs[0])
	require.Equal(t, store.PersistedAccountData{}, delta.oldAcct)
	require.NotEmpty(t, delta.newAcct)
	require.Equal(t, ledgercore.ModifiedCreatable{Creator: addrs[2], Created: true, Ndeltas: 1}, outCreatableDeltas[100])

	// check deltas without missing accounts
	baseAccounts.write(store.PersistedAccountData{Addr: addrs[0], AccountData: store.BaseAccountData{}})
	outAccountDeltas = makeCompactAccountDeltas(stateDeltas, basics.Round(1), true, baseAccounts)
	require.Equal(t, 0, len(outAccountDeltas.misses))
	delta, _ = outAccountDeltas.get(addrs[0])
	require.Equal(t, store.PersistedAccountData{Addr: addrs[0]}, delta.oldAcct)
	require.Equal(t, store.BaseAccountData{MicroAlgos: basics.MicroAlgos{Raw: 2}, UpdateRound: 2}, delta.newAcct)
	require.Equal(t, ledgercore.ModifiedCreatable{Creator: addrs[2], Created: true, Ndeltas: 1}, outCreatableDeltas[100])
	baseAccounts.init(nil, 100, 80)

	// add another round
	stateDeltas = append(stateDeltas, ledgercore.StateDelta{Creatables: make(map[basics.CreatableIndex]ledgercore.ModifiedCreatable)})
	stateDeltas[1].Accts.Upsert(addrs[0], ledgercore.AccountData{AccountBaseData: ledgercore.AccountBaseData{MicroAlgos: basics.MicroAlgos{Raw: 3}}})
	stateDeltas[1].Accts.Upsert(addrs[3], ledgercore.AccountData{AccountBaseData: ledgercore.AccountBaseData{MicroAlgos: basics.MicroAlgos{Raw: 8}}})

	stateDeltas[1].Creatables[100] = ledgercore.ModifiedCreatable{Creator: addrs[2], Created: false}
	stateDeltas[1].Creatables[101] = ledgercore.ModifiedCreatable{Creator: addrs[4], Created: true}

	baseAccounts.write(store.PersistedAccountData{Addr: addrs[0], AccountData: store.BaseAccountData{MicroAlgos: basics.MicroAlgos{Raw: 1}}})
	baseAccounts.write(store.PersistedAccountData{Addr: addrs[3], AccountData: store.BaseAccountData{}})
	outAccountDeltas = makeCompactAccountDeltas(stateDeltas, basics.Round(1), true, baseAccounts)
	outCreatableDeltas = compactCreatableDeltas(stateDeltas)

	require.Equal(t, 2, outAccountDeltas.len())
	require.Equal(t, 2, len(outCreatableDeltas))

	delta, _ = outAccountDeltas.get(addrs[0])
	require.Equal(t, uint64(1), delta.oldAcct.AccountData.MicroAlgos.Raw)
	require.Equal(t, uint64(3), delta.newAcct.MicroAlgos.Raw)
	require.Equal(t, int(2), delta.nAcctDeltas)
	delta, _ = outAccountDeltas.get(addrs[3])
	require.Equal(t, uint64(0), delta.oldAcct.AccountData.MicroAlgos.Raw)
	require.Equal(t, uint64(8), delta.newAcct.MicroAlgos.Raw)
	require.Equal(t, int(1), delta.nAcctDeltas)

	require.Equal(t, addrs[2], outCreatableDeltas[100].Creator)
	require.Equal(t, addrs[4], outCreatableDeltas[101].Creator)
	require.Equal(t, false, outCreatableDeltas[100].Created)
	require.Equal(t, true, outCreatableDeltas[101].Created)
	require.Equal(t, 2, outCreatableDeltas[100].Ndeltas)
	require.Equal(t, 1, outCreatableDeltas[101].Ndeltas)
}

func TestCompactDeltasResources(t *testing.T) {
	partitiontest.PartitionTest(t)

	addrs := make([]basics.Address, 10)
	for i := 0; i < len(addrs); i++ {
		addrs[i] = basics.Address(crypto.Hash([]byte{byte(i % 256), byte((i / 256) % 256), byte(i / 65536)}))
	}

	var baseAccounts lruAccounts
	var baseResources lruResources
	baseResources.init(nil, 100, 80)

	// check empty deltas do no produce empty resourcesData records
	stateDeltas := make([]ledgercore.StateDelta, 1)
	stateDeltas[0].Accts.UpsertAppResource(addrs[0], 100, ledgercore.AppParamsDelta{Deleted: true}, ledgercore.AppLocalStateDelta{})
	stateDeltas[0].Accts.UpsertAppResource(addrs[1], 101, ledgercore.AppParamsDelta{}, ledgercore.AppLocalStateDelta{Deleted: true})
	stateDeltas[0].Accts.UpsertAssetResource(addrs[2], 102, ledgercore.AssetParamsDelta{Deleted: true}, ledgercore.AssetHoldingDelta{})
	stateDeltas[0].Accts.UpsertAssetResource(addrs[3], 103, ledgercore.AssetParamsDelta{}, ledgercore.AssetHoldingDelta{Deleted: true})

	outResourcesDeltas := makeCompactResourceDeltas(stateDeltas, basics.Round(1), true, baseAccounts, baseResources)
	delta, _ := outResourcesDeltas.get(addrs[0], 100)
	require.NotEmpty(t, delta.newResource)
	require.True(t, !delta.newResource.IsApp() && !delta.newResource.IsAsset())
	require.Equal(t, store.ResourceFlagsNotHolding, delta.newResource.ResourceFlags)

	delta, _ = outResourcesDeltas.get(addrs[1], 101)
	require.NotEmpty(t, delta.newResource)
	require.True(t, !delta.newResource.IsApp() && !delta.newResource.IsAsset())
	require.Equal(t, store.ResourceFlagsNotHolding, delta.newResource.ResourceFlags)

	delta, _ = outResourcesDeltas.get(addrs[2], 102)
	require.NotEmpty(t, delta.newResource)
	require.True(t, !delta.newResource.IsApp() && !delta.newResource.IsAsset())
	require.Equal(t, store.ResourceFlagsNotHolding, delta.newResource.ResourceFlags)

	delta, _ = outResourcesDeltas.get(addrs[3], 103)
	require.NotEmpty(t, delta.newResource)
	require.True(t, !delta.newResource.IsApp() && !delta.newResource.IsAsset())
	require.Equal(t, store.ResourceFlagsNotHolding, delta.newResource.ResourceFlags)

	// check actual data on non-empty input
	stateDeltas = make([]ledgercore.StateDelta, 1)
	// addr 0 has app params and a local state for another app
	appParams100 := basics.AppParams{ApprovalProgram: []byte{100}}
	appLocalState200 := basics.AppLocalState{KeyValue: basics.TealKeyValue{"200": basics.TealValue{Type: basics.TealBytesType, Bytes: "200"}}}
	stateDeltas[0].Accts.UpsertAppResource(addrs[0], 100, ledgercore.AppParamsDelta{Params: &appParams100}, ledgercore.AppLocalStateDelta{})
	stateDeltas[0].Accts.UpsertAppResource(addrs[0], 200, ledgercore.AppParamsDelta{}, ledgercore.AppLocalStateDelta{LocalState: &appLocalState200})

	// addr 1 has app params and a local state for the same app
	appParams101 := basics.AppParams{ApprovalProgram: []byte{101}}
	appLocalState101 := basics.AppLocalState{KeyValue: basics.TealKeyValue{"101": basics.TealValue{Type: basics.TealBytesType, Bytes: "101"}}}
	stateDeltas[0].Accts.UpsertAppResource(addrs[1], 101, ledgercore.AppParamsDelta{Params: &appParams101}, ledgercore.AppLocalStateDelta{LocalState: &appLocalState101})

	// addr 2 has asset params and a holding for another asset
	assetParams102 := basics.AssetParams{Total: 102}
	assetHolding202 := basics.AssetHolding{Amount: 202}
	stateDeltas[0].Accts.UpsertAssetResource(addrs[2], 102, ledgercore.AssetParamsDelta{Params: &assetParams102}, ledgercore.AssetHoldingDelta{})
	stateDeltas[0].Accts.UpsertAssetResource(addrs[2], 202, ledgercore.AssetParamsDelta{}, ledgercore.AssetHoldingDelta{Holding: &assetHolding202})

	// addr 3 has asset params and a holding for the same asset
	assetParams103 := basics.AssetParams{Total: 103}
	assetHolding103 := basics.AssetHolding{Amount: 103}
	stateDeltas[0].Accts.UpsertAssetResource(addrs[3], 103, ledgercore.AssetParamsDelta{Params: &assetParams103}, ledgercore.AssetHoldingDelta{Holding: &assetHolding103})

	baseResources.init(nil, 100, 80)

	outResourcesDeltas = makeCompactResourceDeltas(stateDeltas, basics.Round(1), true, baseAccounts, baseResources)
	// 6 entries are missing: same app (asset) params and local state are combined into a single entry
	require.Equal(t, 6, len(outResourcesDeltas.misses))
	require.Equal(t, 6, len(outResourcesDeltas.deltas))

	// check deltas with missing accounts

	checkNewDeltas := func(outResourcesDeltas compactResourcesDeltas) {
		delta, _ := outResourcesDeltas.get(addrs[0], 100)
		require.NotEmpty(t, delta.newResource)
		require.Equal(t, appParams100.ApprovalProgram, delta.newResource.ApprovalProgram)
		// do not check delta.nAcctDeltas since checkNewDeltas func is reused and this entry gets modified

		delta, _ = outResourcesDeltas.get(addrs[0], 200)
		require.NotEmpty(t, delta.newResource)
		require.Equal(t, appLocalState200.KeyValue, delta.newResource.GetAppLocalState().KeyValue)
		require.Equal(t, int(1), delta.nAcctDeltas)

		delta, _ = outResourcesDeltas.get(addrs[1], 101)
		require.NotEmpty(t, delta.newResource)
		require.Equal(t, appParams101.ApprovalProgram, delta.newResource.ApprovalProgram)
		require.Equal(t, appLocalState101.KeyValue, delta.newResource.GetAppLocalState().KeyValue)
		require.Equal(t, int(1), delta.nAcctDeltas)

		delta, _ = outResourcesDeltas.get(addrs[2], 102)
		require.NotEmpty(t, delta.newResource)
		require.Equal(t, assetParams102.Total, delta.newResource.Total)
		require.Equal(t, int(1), delta.nAcctDeltas)
		delta, _ = outResourcesDeltas.get(addrs[2], 202)
		require.NotEmpty(t, delta.newResource)
		require.Equal(t, assetHolding202.Amount, delta.newResource.GetAssetHolding().Amount)
		require.Equal(t, int(1), delta.nAcctDeltas)

		delta, _ = outResourcesDeltas.get(addrs[3], 103)
		require.NotEmpty(t, delta.newResource)
		require.Equal(t, assetParams103.Total, delta.newResource.Total)
		require.Equal(t, assetHolding103.Amount, delta.newResource.GetAssetHolding().Amount)
		require.Equal(t, int(1), delta.nAcctDeltas)
	}

	checkNewDeltas(outResourcesDeltas)
	for i := int64(0); i < 4; i++ {
		delta, idx := outResourcesDeltas.get(addrs[i], basics.CreatableIndex(100+i))
		require.NotEqual(t, -1, idx)
		require.Equal(t, store.PersistedResourcesData{Aidx: basics.CreatableIndex(100 + i)}, delta.oldResource)
		if i%2 == 0 {
			delta, idx = outResourcesDeltas.get(addrs[i], basics.CreatableIndex(200+i))
			require.NotEqual(t, -1, idx)
			require.Equal(t, store.PersistedResourcesData{Aidx: basics.CreatableIndex(200 + i)}, delta.oldResource)
		}
	}

	// check deltas without missing accounts
	for i := int64(0); i < 4; i++ {
		baseResources.write(store.PersistedResourcesData{Addrid: i + 1, Aidx: basics.CreatableIndex(100 + i)}, addrs[i])
		if i%2 == 0 {
			baseResources.write(store.PersistedResourcesData{Addrid: i + 1, Aidx: basics.CreatableIndex(200 + i)}, addrs[i])
		}
	}

	outResourcesDeltas = makeCompactResourceDeltas(stateDeltas, basics.Round(1), true, baseAccounts, baseResources)
	require.Equal(t, 0, len(outResourcesDeltas.misses))
	require.Equal(t, 6, len(outResourcesDeltas.deltas))

	checkNewDeltas(outResourcesDeltas)
	for i := int64(0); i < 4; i++ {
		delta, idx := outResourcesDeltas.get(addrs[i], basics.CreatableIndex(100+i))
		require.NotEqual(t, -1, idx)
		require.Equal(t, store.PersistedResourcesData{Addrid: i + 1, Aidx: basics.CreatableIndex(100 + i)}, delta.oldResource)
		if i%2 == 0 {
			delta, idx = outResourcesDeltas.get(addrs[i], basics.CreatableIndex(200+i))
			require.NotEqual(t, -1, idx)
			require.Equal(t, store.PersistedResourcesData{Addrid: i + 1, Aidx: basics.CreatableIndex(200 + i)}, delta.oldResource)
		}
	}

	// add another round
	stateDeltas = append(stateDeltas, ledgercore.StateDelta{})
	stateDeltas[1].Accts.Upsert(addrs[0], ledgercore.AccountData{AccountBaseData: ledgercore.AccountBaseData{MicroAlgos: basics.MicroAlgos{Raw: 3}}})
	stateDeltas[1].Accts.Upsert(addrs[3], ledgercore.AccountData{AccountBaseData: ledgercore.AccountBaseData{MicroAlgos: basics.MicroAlgos{Raw: 8}}})

	appLocalState100 := basics.AppLocalState{KeyValue: basics.TealKeyValue{"100": basics.TealValue{Type: basics.TealBytesType, Bytes: "100"}}}
	stateDeltas[1].Accts.UpsertAppResource(addrs[0], 100, ledgercore.AppParamsDelta{}, ledgercore.AppLocalStateDelta{LocalState: &appLocalState100})

	appParams104 := basics.AppParams{ApprovalProgram: []byte{104}}
	appLocalState204 := basics.AppLocalState{KeyValue: basics.TealKeyValue{"204": basics.TealValue{Type: basics.TealBytesType, Bytes: "204"}}}
	stateDeltas[1].Accts.UpsertAppResource(addrs[4], 104, ledgercore.AppParamsDelta{Params: &appParams104}, ledgercore.AppLocalStateDelta{LocalState: &appLocalState204})

	baseResources.write(store.PersistedResourcesData{Addrid: 5 /* 4+1 */, Aidx: basics.CreatableIndex(104)}, addrs[4])
	outResourcesDeltas = makeCompactResourceDeltas(stateDeltas, basics.Round(1), true, baseAccounts, baseResources)

	require.Equal(t, 0, len(outResourcesDeltas.misses))
	require.Equal(t, 7, len(outResourcesDeltas.deltas))

	checkNewDeltas(outResourcesDeltas)
	delta, _ = outResourcesDeltas.get(addrs[0], 100)
	require.Equal(t, appLocalState100.KeyValue, delta.newResource.GetAppLocalState().KeyValue)
	require.Equal(t, int(2), delta.nAcctDeltas)

	delta, _ = outResourcesDeltas.get(addrs[4], 104)
	require.Equal(t, appParams104.ApprovalProgram, delta.newResource.GetAppParams().ApprovalProgram)
	require.Equal(t, appLocalState204.KeyValue, delta.newResource.GetAppLocalState().KeyValue)
	require.Equal(t, int(1), delta.nAcctDeltas)
}

// TestAcctUpdatesCachesInitialization test the functionality of the initializeCaches cache.
func TestAcctUpdatesCachesInitialization(t *testing.T) {
	partitiontest.PartitionTest(t)

	// The next operations are heavy on the memory.
	// Garbage collection helps prevent trashing
	runtime.GC()

	protocolVersion := protocol.ConsensusCurrentVersion

	initialRounds := uint64(1)
	accountsCount := 5
	rewardsLevels := []uint64{0}
	accts := setupAccts(accountsCount)

	ml := makeMockLedgerForTracker(t, true, int(initialRounds), protocolVersion, accts)
	ml.log.SetLevel(logging.Warn)
	defer ml.Close()

	conf := config.GetDefaultLocal()
	au, _ := newAcctUpdates(t, ml, conf)

	// cover initialRounds genesis blocks
	rewardLevel := uint64(0)
	for i := 1; i < int(initialRounds); i++ {
		accts = append(accts, accts[0])
		rewardsLevels = append(rewardsLevels, rewardLevel)
	}

	recoveredLedgerRound := basics.Round(initialRounds + initializeCachesRoundFlushInterval + conf.MaxAcctLookback + 1)

	for i := basics.Round(initialRounds); i <= recoveredLedgerRound; i++ {
		rewardLevelDelta := crypto.RandUint64() % 5
		rewardLevel += rewardLevelDelta
		accountChanges := 2

		updates, totals := ledgertesting.RandomDeltasBalanced(accountChanges, accts[i-1], rewardLevel)
		prevRound, prevTotals, err := au.LatestTotals()
		require.Equal(t, i-1, prevRound)
		require.NoError(t, err)

		newPool := totals[testPoolAddr]
		newPool.MicroAlgos.Raw -= prevTotals.RewardUnits() * rewardLevelDelta
		updates.Upsert(testPoolAddr, newPool)
		totals[testPoolAddr] = newPool
		newAccts := applyPartialDeltas(accts[i-1], updates)

		blk := bookkeeping.Block{
			BlockHeader: bookkeeping.BlockHeader{Round: i},
		}
		blk.RewardsLevel = rewardLevel
		blk.CurrentProtocol = protocolVersion

		delta := ledgercore.MakeStateDelta(&blk.BlockHeader, 0, updates.Len(), 0)
		delta.Accts.MergeAccounts(updates)
		delta.Totals = accumulateTotals(t, protocol.ConsensusCurrentVersion, []map[basics.Address]ledgercore.AccountData{totals}, rewardLevel)
		ml.addMockBlock(blockEntry{block: blk}, delta)
		ml.trackers.newBlock(blk, delta)
		ml.trackers.committedUpTo(basics.Round(i))
		ml.trackers.waitAccountsWriting()
		accts = append(accts, newAccts)
		rewardsLevels = append(rewardsLevels, rewardLevel)
	}
	au.close()

	// reset the accounts, since their balances are now changed due to the rewards.
	accts = []map[basics.Address]basics.AccountData{ledgertesting.RandomAccounts(accountsCount, true)}

	// create another mocked ledger, but this time with a fresh new tracker database.
	ml2 := makeMockLedgerForTracker(t, true, int(initialRounds), protocolVersion, accts)
	ml2.log.SetLevel(logging.Warn)
	defer ml2.Close()

	// and "fix" it to contain the blocks and deltas from before.
	ml2.blocks = ml.blocks
	ml2.deltas = ml.deltas

	conf = config.GetDefaultLocal()
	au, _ = newAcctUpdates(t, ml2, conf)
	defer au.close()

	// make sure the deltas array end up containing only the most recent 320 rounds.
	require.Equal(t, int(conf.MaxAcctLookback), len(au.deltas))
	require.Equal(t, recoveredLedgerRound-basics.Round(conf.MaxAcctLookback), au.cachedDBRound)

	// Garbage collection helps prevent trashing for next tests
	runtime.GC()
}

// TestAcctUpdatesSplittingConsensusVersionCommits tests the a sequence of commits that spans over multiple consensus versions works correctly.
func TestAcctUpdatesSplittingConsensusVersionCommits(t *testing.T) {
	partitiontest.PartitionTest(t)

	initProtocolVersion := protocol.ConsensusV20

	initialRounds := uint64(1)

	accountsCount := 5
	rewardsLevels := []uint64{0}
	accts := setupAccts(accountsCount)

	ml := makeMockLedgerForTracker(t, true, int(initialRounds), initProtocolVersion, accts)
	ml.log.SetLevel(logging.Warn)
	defer ml.Close()

	conf := config.GetDefaultLocal()
	au, _ := newAcctUpdates(t, ml, conf)
	defer au.close()

	// cover initialRounds genesis blocks
	rewardLevel := uint64(0)
	for i := 1; i < int(initialRounds); i++ {
		accts = append(accts, accts[0])
		rewardsLevels = append(rewardsLevels, rewardLevel)
	}

	extraRounds := uint64(39)

	// write the extraRounds rounds so that we will fill up the queue.
	for i := basics.Round(initialRounds); i < basics.Round(initialRounds+extraRounds); i++ {
		rewardLevelDelta := crypto.RandUint64() % 5
		rewardLevel += rewardLevelDelta
		accountChanges := 2

		updates, totals := ledgertesting.RandomDeltasBalanced(accountChanges, accts[i-1], rewardLevel)
		prevRound, prevTotals, err := au.LatestTotals()
		require.Equal(t, i-1, prevRound)
		require.NoError(t, err)

		newPool := totals[testPoolAddr]
		newPool.MicroAlgos.Raw -= prevTotals.RewardUnits() * rewardLevelDelta
		updates.Upsert(testPoolAddr, newPool)
		totals[testPoolAddr] = newPool
		newAccts := applyPartialDeltas(accts[i-1], updates)

		blk := bookkeeping.Block{
			BlockHeader: bookkeeping.BlockHeader{
				Round: basics.Round(i),
			},
		}
		blk.RewardsLevel = rewardLevel
		blk.CurrentProtocol = initProtocolVersion

		delta := ledgercore.MakeStateDelta(&blk.BlockHeader, 0, updates.Len(), 0)
		delta.Accts.MergeAccounts(updates)
		delta.Totals = accumulateTotals(t, protocol.ConsensusCurrentVersion, []map[basics.Address]ledgercore.AccountData{totals}, rewardLevel)
		ml.addMockBlock(blockEntry{block: blk}, delta)
		ml.trackers.newBlock(blk, delta)
		accts = append(accts, newAccts)
		rewardsLevels = append(rewardsLevels, rewardLevel)
	}

	newVersionBlocksCount := uint64(47)
	newVersion := protocol.ConsensusV21
	maxAcctLookback := conf.MaxAcctLookback
	// add 47 more rounds that contains blocks using a newer consensus version, and stuff it with maxAcctLookback
	lastRoundToWrite := basics.Round(initialRounds + maxAcctLookback + extraRounds + newVersionBlocksCount)
	for i := basics.Round(initialRounds + extraRounds); i < lastRoundToWrite; i++ {
		rewardLevelDelta := crypto.RandUint64() % 5
		rewardLevel += rewardLevelDelta
		accountChanges := 2

		updates, totals := ledgertesting.RandomDeltasBalanced(accountChanges, accts[i-1], rewardLevel)
		prevRound, prevTotals, err := au.LatestTotals()
		require.Equal(t, i-1, prevRound)
		require.NoError(t, err)

		newPool := totals[testPoolAddr]
		newPool.MicroAlgos.Raw -= prevTotals.RewardUnits() * rewardLevelDelta
		updates.Upsert(testPoolAddr, newPool)
		totals[testPoolAddr] = newPool
		newAccts := applyPartialDeltas(accts[i-1], updates)

		blk := bookkeeping.Block{
			BlockHeader: bookkeeping.BlockHeader{
				Round: basics.Round(i),
			},
		}
		blk.RewardsLevel = rewardLevel
		blk.CurrentProtocol = newVersion

		delta := ledgercore.MakeStateDelta(&blk.BlockHeader, 0, updates.Len(), 0)
		delta.Accts.MergeAccounts(updates)
		delta.Totals = accumulateTotals(t, protocol.ConsensusCurrentVersion, []map[basics.Address]ledgercore.AccountData{totals}, rewardLevel)
		ml.addMockBlock(blockEntry{block: blk}, delta)
		ml.trackers.newBlock(blk, delta)
		accts = append(accts, newAccts)
		rewardsLevels = append(rewardsLevels, rewardLevel)
	}
	// now, commit and verify that the produceCommittingTask method broken the range correctly.
	ml.trackers.committedUpTo(lastRoundToWrite)
	ml.trackers.waitAccountsWriting()
	require.Equal(t, basics.Round(initialRounds+extraRounds)-1, au.cachedDBRound)

}

// TestAcctUpdatesSplittingConsensusVersionCommitsBoundary tests the a sequence of commits that spans over multiple consensus versions works correctly, and
// in particular, complements TestAcctUpdatesSplittingConsensusVersionCommits by testing the commit boundary.
func TestAcctUpdatesSplittingConsensusVersionCommitsBoundary(t *testing.T) {
	partitiontest.PartitionTest(t)

	initProtocolVersion := protocol.ConsensusV20

	initialRounds := uint64(1)
	accountsCount := 5
	rewardsLevels := []uint64{0}
	accts := setupAccts(accountsCount)

	ml := makeMockLedgerForTracker(t, true, int(initialRounds), initProtocolVersion, accts)
	ml.log.SetLevel(logging.Warn)
	defer ml.Close()

	conf := config.GetDefaultLocal()
	au, _ := newAcctUpdates(t, ml, conf)
	defer au.close()

	// cover initialRounds genesis blocks
	rewardLevel := uint64(0)
	for i := 1; i < int(initialRounds); i++ {
		accts = append(accts, accts[0])
		rewardsLevels = append(rewardsLevels, rewardLevel)
	}

	extraRounds := uint64(39)

	// write extraRounds rounds so that we will fill up the queue.
	for i := basics.Round(initialRounds); i < basics.Round(initialRounds+extraRounds); i++ {
		rewardLevelDelta := crypto.RandUint64() % 5
		rewardLevel += rewardLevelDelta
		accountChanges := 2

		updates, totals := ledgertesting.RandomDeltasBalanced(accountChanges, accts[i-1], rewardLevel)
		prevRound, prevTotals, err := au.LatestTotals()
		require.Equal(t, i-1, prevRound)
		require.NoError(t, err)

		newPool := totals[testPoolAddr]
		newPool.MicroAlgos.Raw -= prevTotals.RewardUnits() * rewardLevelDelta
		updates.Upsert(testPoolAddr, newPool)
		totals[testPoolAddr] = newPool
		newAccts := applyPartialDeltas(accts[i-1], updates)

		blk := bookkeeping.Block{
			BlockHeader: bookkeeping.BlockHeader{
				Round: basics.Round(i),
			},
		}
		blk.RewardsLevel = rewardLevel
		blk.CurrentProtocol = initProtocolVersion

		delta := ledgercore.MakeStateDelta(&blk.BlockHeader, 0, updates.Len(), 0)
		delta.Accts.MergeAccounts(updates)
		delta.Totals = accumulateTotals(t, protocol.ConsensusCurrentVersion, []map[basics.Address]ledgercore.AccountData{totals}, rewardLevel)
		ml.addMockBlock(blockEntry{block: blk}, delta)
		ml.trackers.newBlock(blk, delta)
		accts = append(accts, newAccts)
		rewardsLevels = append(rewardsLevels, rewardLevel)
	}

	newVersion := protocol.ConsensusV21
	maxAcctLockback := conf.MaxAcctLookback
	// add maxAcctLockback-extraRounds more rounds that contains blocks using a newer consensus version.
	endOfFirstNewProtocolSegment := basics.Round(initialRounds + extraRounds + maxAcctLockback)
	for i := basics.Round(initialRounds + extraRounds); i <= endOfFirstNewProtocolSegment; i++ {
		rewardLevelDelta := crypto.RandUint64() % 5
		rewardLevel += rewardLevelDelta
		accountChanges := 2

		updates, totals := ledgertesting.RandomDeltasBalanced(accountChanges, accts[i-1], rewardLevel)
		prevRound, prevTotals, err := au.LatestTotals()
		require.Equal(t, i-1, prevRound)
		require.NoError(t, err)

		newPool := totals[testPoolAddr]
		newPool.MicroAlgos.Raw -= prevTotals.RewardUnits() * rewardLevelDelta
		updates.Upsert(testPoolAddr, newPool)
		totals[testPoolAddr] = newPool
		newAccts := applyPartialDeltas(accts[i-1], updates)

		blk := bookkeeping.Block{
			BlockHeader: bookkeeping.BlockHeader{
				Round: basics.Round(i),
			},
		}
		blk.RewardsLevel = rewardLevel
		blk.CurrentProtocol = newVersion

		delta := ledgercore.MakeStateDelta(&blk.BlockHeader, 0, updates.Len(), 0)
		delta.Accts.MergeAccounts(updates)
		delta.Totals = accumulateTotals(t, protocol.ConsensusCurrentVersion, []map[basics.Address]ledgercore.AccountData{totals}, rewardLevel)
		ml.addMockBlock(blockEntry{block: blk}, delta)
		ml.trackers.newBlock(blk, delta)
		accts = append(accts, newAccts)
		rewardsLevels = append(rewardsLevels, rewardLevel)
	}
	// now, commit and verify that the produceCommittingTask method broken the range correctly.
	ml.trackers.committedUpTo(endOfFirstNewProtocolSegment)
	ml.trackers.waitAccountsWriting()
	require.Equal(t, basics.Round(initialRounds+extraRounds)-1, au.cachedDBRound)

	// write additional extraRounds elements and verify these can be flushed.
	for i := endOfFirstNewProtocolSegment + 1; i <= basics.Round(initialRounds+2*extraRounds+maxAcctLockback); i++ {
		rewardLevelDelta := crypto.RandUint64() % 5
		rewardLevel += rewardLevelDelta
		accountChanges := 2

		updates, totals := ledgertesting.RandomDeltasBalanced(accountChanges, accts[i-1], rewardLevel)
		prevRound, prevTotals, err := au.LatestTotals()
		require.Equal(t, i-1, prevRound)
		require.NoError(t, err)

		newPool := totals[testPoolAddr]
		newPool.MicroAlgos.Raw -= prevTotals.RewardUnits() * rewardLevelDelta
		updates.Upsert(testPoolAddr, newPool)
		totals[testPoolAddr] = newPool
		newAccts := applyPartialDeltas(accts[i-1], updates)

		blk := bookkeeping.Block{
			BlockHeader: bookkeeping.BlockHeader{
				Round: basics.Round(i),
			},
		}
		blk.RewardsLevel = rewardLevel
		blk.CurrentProtocol = newVersion

		delta := ledgercore.MakeStateDelta(&blk.BlockHeader, 0, updates.Len(), 0)
		delta.Accts.MergeAccounts(updates)
		delta.Totals = accumulateTotals(t, protocol.ConsensusCurrentVersion, []map[basics.Address]ledgercore.AccountData{totals}, rewardLevel)
		ml.addMockBlock(blockEntry{block: blk}, delta)
		ml.trackers.newBlock(blk, delta)
		accts = append(accts, newAccts)
		rewardsLevels = append(rewardsLevels, rewardLevel)
	}
	ml.trackers.committedUpTo(endOfFirstNewProtocolSegment + basics.Round(extraRounds))
	ml.trackers.waitAccountsWriting()
	require.Equal(t, basics.Round(initialRounds+2*extraRounds), au.cachedDBRound)
}

// TestAcctUpdatesResources checks that created, deleted, and created resource keep
// acct updates' compact deltas in a correct state
func TestAcctUpdatesResources(t *testing.T) {
	partitiontest.PartitionTest(t)

	accts := setupAccts(20)
	testProtocolVersion := protocol.ConsensusCurrentVersion
	protoParams := config.Consensus[testProtocolVersion]

	ml := makeMockLedgerForTracker(t, false, 1, testProtocolVersion, accts)
	defer ml.Close()

	conf := config.GetDefaultLocal()
	au, _ := newAcctUpdates(t, ml, conf)
	defer au.close()

	var addr1 basics.Address
	var addr2 basics.Address
	for addr := range accts[0] {
		if addr != testSinkAddr && addr != testPoolAddr {
			if addr1 == (basics.Address{}) {
				addr1 = addr
			} else if addr2 == (basics.Address{}) {
				addr2 = addr
			} else {
				break
			}
		}
	}

	maxAcctLookback := conf.MaxAcctLookback

	aidx := basics.AssetIndex(1)
	aidx2 := basics.AssetIndex(2)
	aidx3 := basics.AppIndex(3)
	aidx4 := basics.AssetIndex(5)

	rewardLevel := uint64(0)
	knownCreatables := make(map[basics.CreatableIndex]bool)
	// the test 1 requires 3 blocks with different resource state, au requires maxAcctLookback blocks to start persisting
	// the test 2 requires 2 more blocks
	// the test 2 requires 2 more blocks
	for i := basics.Round(1); i <= basics.Round(maxAcctLookback+3+2+2); i++ {
		rewardLevelDelta := crypto.RandUint64() % 5
		rewardLevel += rewardLevelDelta
		var updates ledgercore.AccountDeltas

		// test 1: modify state as needed for the tests: create, delete, create
		// expect no errors on accounts writing
		if i == 1 {
			updates.Upsert(addr1, ledgercore.AccountData{AccountBaseData: ledgercore.AccountBaseData{MicroAlgos: basics.MicroAlgos{Raw: 1000000}, TotalAssets: 1}})
			updates.UpsertAssetResource(addr1, aidx, ledgercore.AssetParamsDelta{}, ledgercore.AssetHoldingDelta{Holding: &basics.AssetHolding{Amount: 100}})
		}
		if i == 2 {
			updates.Upsert(addr1, ledgercore.AccountData{AccountBaseData: ledgercore.AccountBaseData{MicroAlgos: basics.MicroAlgos{Raw: 1000000}, TotalAssets: 0}})
			updates.UpsertAssetResource(addr1, aidx, ledgercore.AssetParamsDelta{}, ledgercore.AssetHoldingDelta{Deleted: true})
		}
		if i == 3 {
			updates.Upsert(addr1, ledgercore.AccountData{AccountBaseData: ledgercore.AccountBaseData{MicroAlgos: basics.MicroAlgos{Raw: 1000000}, TotalAssets: 1}})
			updates.UpsertAssetResource(addr1, aidx, ledgercore.AssetParamsDelta{}, ledgercore.AssetHoldingDelta{Holding: &basics.AssetHolding{Amount: 200}})
		}

		// test 2: send back to creator creator
		// expect matching balances at the end
		creatorParams := ledgercore.AssetParamsDelta{Params: &basics.AssetParams{Total: 1000}}
		if i == 4 {
			// create base account to make lookup work
			updates.Upsert(addr1, ledgercore.AccountData{AccountBaseData: ledgercore.AccountBaseData{MicroAlgos: basics.MicroAlgos{Raw: 1000000}, TotalAssets: 2, TotalAssetParams: 1}})
			updates.Upsert(addr2, ledgercore.AccountData{AccountBaseData: ledgercore.AccountBaseData{MicroAlgos: basics.MicroAlgos{Raw: 1000000}, TotalAssets: 1}})

			// create an asset
			updates.UpsertAssetResource(addr1, aidx2, creatorParams, ledgercore.AssetHoldingDelta{Holding: &basics.AssetHolding{Amount: 1000}})

			// transfer
			updates.UpsertAssetResource(addr1, aidx2, creatorParams, ledgercore.AssetHoldingDelta{Holding: &basics.AssetHolding{Amount: 900}})
			updates.UpsertAssetResource(addr2, aidx2, ledgercore.AssetParamsDelta{}, ledgercore.AssetHoldingDelta{Holding: &basics.AssetHolding{Amount: 100}})
		}
		if i == 5 {
			// transfer back: asset holding record incorrectly clears params record
			updates.UpsertAssetResource(addr2, aidx2, ledgercore.AssetParamsDelta{}, ledgercore.AssetHoldingDelta{Holding: &basics.AssetHolding{Amount: 99}})
			updates.UpsertAssetResource(addr1, aidx2, creatorParams, ledgercore.AssetHoldingDelta{Holding: &basics.AssetHolding{Amount: 901}})
		}

		// test 3: own app local state closeout, own empty
		appParams := ledgercore.AppParamsDelta{Params: &basics.AppParams{ApprovalProgram: []byte{2, 0x20, 1, 1, 0x22} /* int 1 */}}
		if i == 6 {
			updates.Upsert(addr1, ledgercore.AccountData{AccountBaseData: ledgercore.AccountBaseData{MicroAlgos: basics.MicroAlgos{Raw: 1000000}, TotalAssets: 3, TotalAssetParams: 2, TotalAppParams: 1, TotalAppLocalStates: 1}})

			// create an app
			updates.UpsertAppResource(addr1, aidx3, appParams, ledgercore.AppLocalStateDelta{LocalState: &basics.AppLocalState{Schema: basics.StateSchema{NumUint: 10}}})
			// create an asset
			updates.UpsertAssetResource(addr1, aidx4, creatorParams, ledgercore.AssetHoldingDelta{Holding: &basics.AssetHolding{Amount: 1000}})
		}
		if i == 7 {
			// closeout app
			updates.UpsertAppResource(addr1, aidx3, appParams, ledgercore.AppLocalStateDelta{LocalState: nil, Deleted: true})
			// transfer own holdings
			updates.UpsertAssetResource(addr1, aidx4, creatorParams, ledgercore.AssetHoldingDelta{Holding: &basics.AssetHolding{Amount: 0}})
		}

		prevRound, prevTotals, err := au.LatestTotals()
		require.Equal(t, i-1, prevRound)
		require.NoError(t, err)

		base := accts[i-1]
		newAccts := applyPartialDeltas(base, updates)
		newTotals := ledgertesting.CalculateNewRoundAccountTotals(t, updates, rewardLevel, protoParams, base, prevTotals)

		blk := bookkeeping.Block{
			BlockHeader: bookkeeping.BlockHeader{
				Round: basics.Round(i),
			},
		}
		blk.RewardsLevel = rewardLevel
		blk.CurrentProtocol = testProtocolVersion
		delta := ledgercore.MakeStateDelta(&blk.BlockHeader, 0, updates.Len(), 0)
		delta.Accts.MergeAccounts(updates)
		delta.Creatables = creatablesFromUpdates(base, updates, knownCreatables)
		delta.Totals = newTotals

		ml.trackers.newBlock(blk, delta)

		// commit changes synchroniously
		_, maxLookback := au.committedUpTo(i)
		dcc := &deferredCommitContext{
			deferredCommitRange: deferredCommitRange{
				lookback: maxLookback,
			},
		}
		cdr := &dcc.deferredCommitRange
		cdr = au.produceCommittingTask(i, ml.trackers.dbRound, cdr)
		if cdr != nil {
			func() {
				dcc.deferredCommitRange = *cdr
				ml.trackers.accountsWriting.Add(1)
				defer ml.trackers.accountsWriting.Done()

				// do not take any locks since all operations are synchronous
				newBase := dcc.newBase()

				err := au.prepareCommit(dcc)
				require.NoError(t, err)
				err = ml.trackers.dbs.Batch(func(ctx context.Context, tx *sql.Tx) (err error) {
					arw := store.NewAccountsSQLReaderWriter(tx)
					err = au.commitRound(ctx, tx, dcc)
					if err != nil {
						return err
					}
					err = arw.UpdateAccountsRound(newBase)
					return err
				})
				require.NoError(t, err)
				ml.trackers.dbRound = newBase
				au.postCommit(ml.trackers.ctx, dcc)
				au.postCommitUnlocked(ml.trackers.ctx, dcc)
			}()

		}
		accts = append(accts, newAccts)
	}

	ad, _, _, err := au.lookupLatest(addr1)
	require.NoError(t, err)
	require.Equal(t, uint64(1000), ad.AssetParams[aidx2].Total)
	require.Equal(t, uint64(901), ad.Assets[aidx2].Amount)

	require.NotEmpty(t, ad.AppParams[aidx3])
	require.NotEmpty(t, ad.AppParams[aidx3].ApprovalProgram)
	require.NotEmpty(t, ad.AssetParams[aidx4])
	h, ok := ad.Assets[aidx4]
	require.True(t, ok)
	require.Empty(t, h)

	ad, _, _, err = au.lookupLatest(addr2)
	require.NoError(t, err)
	require.Equal(t, uint64(99), ad.Assets[aidx2].Amount)
}

// TestConsecutiveVersion tests the consecutiveVersion method correctness.
func TestConsecutiveVersion(t *testing.T) {
	partitiontest.PartitionTest(t)

	var au accountUpdates
	au.versions = []protocol.ConsensusVersion{
		protocol.ConsensusV19,
		protocol.ConsensusV20,
		protocol.ConsensusV20,
		protocol.ConsensusV20,
		protocol.ConsensusV20,
		protocol.ConsensusV21,
		protocol.ConsensusV21,
		protocol.ConsensusV21,
		protocol.ConsensusV21,
		protocol.ConsensusV21,
		protocol.ConsensusV21,
		protocol.ConsensusV22,
	}
	for offset := uint64(1); offset < uint64(len(au.versions)); offset++ {
		co := au.consecutiveVersion(offset)
		require.Equal(t, au.versions[1], au.versions[co])
	}
	au.versions = []protocol.ConsensusVersion{
		protocol.ConsensusV19,
		protocol.ConsensusV20,
		protocol.ConsensusV21,
	}
}

func TestAcctUpdatesLookupLatest(t *testing.T) {
	partitiontest.PartitionTest(t)

	accts := ledgertesting.RandomAccounts(10, false)
	ml := makeMockLedgerForTracker(t, true, 10, protocol.ConsensusCurrentVersion, []map[basics.Address]basics.AccountData{accts})
	defer ml.Close()

	conf := config.GetDefaultLocal()
	au, _ := newAcctUpdates(t, ml, conf)
	defer au.close()
	for addr, acct := range accts {
		acctData, validThrough, withoutRewards, err := au.lookupLatest(addr)
		require.NoError(t, err)
		require.Equal(t, acct, acctData)

		// check "withoutRewards" matches result of LookupWithoutRewards
		d, r, err := au.LookupWithoutRewards(validThrough, addr)
		require.NoError(t, err)
		require.Equal(t, validThrough, r)
		require.Equal(t, withoutRewards, d.MicroAlgos)
	}
}

// This test helper attempts to cover the case when an accountUpdates.lookupX method:
// - can't find the requested address,
// - falls through looking at deltas and the LRU accounts cache,
// - then hits the database (calling accountsDbQueries.lookup)
// only to discover that the round stored in the database (committed in accountUpdates.commitRound)
// is out of sync with accountUpdates.cachedDBRound (updated a little bit later in accountUpdates.postCommit).
//
// In this case it waits on a condition variable and retries when
// commitSyncer/accountUpdates has advanced the cachedDBRound.
func testAcctUpdatesLookupRetry(t *testing.T, assertFn func(au *accountUpdates, accts []map[basics.Address]basics.AccountData, rnd basics.Round, proto config.ConsensusParams, rewardsLevels []uint64)) {
	testProtocolVersion := protocol.ConsensusCurrentVersion
	proto := config.Consensus[testProtocolVersion]

	accts := setupAccts(20)
	rewardsLevels := []uint64{0}

	conf := config.GetDefaultLocal()
	initialBlocksCount := int(conf.MaxAcctLookback)
	ml := makeMockLedgerForTracker(t, false, initialBlocksCount, testProtocolVersion, accts)
	defer ml.Close()

	au, ao := newAcctUpdates(t, ml, conf)
	defer au.close()
	defer ao.close()

	// cover 10 genesis blocks
	rewardLevel := uint64(0)
	for i := 1; i < initialBlocksCount; i++ {
		accts = append(accts, accts[0])
		rewardsLevels = append(rewardsLevels, rewardLevel)
	}

	checkAcctUpdates(t, au, ao, 0, basics.Round(initialBlocksCount)-1, accts, rewardsLevels, proto)

	// lastCreatableID stores asset or app max used index to get rid of conflicts
	lastCreatableID := basics.CreatableIndex(crypto.RandUint64() % 512)
	knownCreatables := make(map[basics.CreatableIndex]bool)

	for i := basics.Round(initialBlocksCount); i < basics.Round(conf.MaxAcctLookback+15); i++ {
		rewardLevelDelta := crypto.RandUint64() % 5
		rewardLevel += rewardLevelDelta
		var updates ledgercore.AccountDeltas
		var totals map[basics.Address]ledgercore.AccountData
		base := accts[i-1]
		updates, totals = ledgertesting.RandomDeltasBalancedFull(
			1, base, rewardLevel, &lastCreatableID)
		prevRound, prevTotals, err := au.LatestTotals()
		require.Equal(t, i-1, prevRound)
		require.NoError(t, err)

		newPool := totals[testPoolAddr]
		newPool.MicroAlgos.Raw -= prevTotals.RewardUnits() * rewardLevelDelta
		updates.Upsert(testPoolAddr, newPool)
		totals[testPoolAddr] = newPool
		newAccts := applyPartialDeltas(base, updates)

		blk := bookkeeping.Block{
			BlockHeader: bookkeeping.BlockHeader{
				Round: basics.Round(i),
			},
		}
		blk.RewardsLevel = rewardLevel
		blk.CurrentProtocol = testProtocolVersion

		delta := ledgercore.MakeStateDelta(&blk.BlockHeader, 0, updates.Len(), 0)
		delta.Accts.MergeAccounts(updates)
		delta.Creatables = creatablesFromUpdates(base, updates, knownCreatables)
		delta.Totals = accumulateTotals(t, testProtocolVersion, []map[basics.Address]ledgercore.AccountData{totals}, rewardLevel)
		ml.trackers.newBlock(blk, delta)
		accts = append(accts, newAccts)
		rewardsLevels = append(rewardsLevels, rewardLevel)

		checkAcctUpdates(t, au, ao, 0, i, accts, rewardsLevels, proto)
	}

	flushRound := func(i basics.Round) {
		// Clear the timer to ensure a flush
		ml.trackers.lastFlushTime = time.Time{}

		ml.trackers.committedUpTo(basics.Round(conf.MaxAcctLookback) + i)
		ml.trackers.waitAccountsWriting()
	}

	// flush a couple of rounds (indirectly schedules commitSyncer)
	flushRound(basics.Round(0))
	flushRound(basics.Round(1))

	// add stallingTracker to list of trackers
	stallingTracker := &blockingTracker{
		postCommitUnlockedEntryLock:   make(chan struct{}),
		postCommitUnlockedReleaseLock: make(chan struct{}),
		postCommitEntryLock:           make(chan struct{}),
		postCommitReleaseLock:         make(chan struct{}),
		alwaysLock:                    true,
	}
	ml.trackers.trackers = append([]ledgerTracker{stallingTracker}, ml.trackers.trackers...)

	// kick off another round
	rnd := basics.Round(2)
	go flushRound(rnd)

	// let stallingTracker enter postCommit() and block (waiting on postCommitReleaseLock)
	// this will prevent accountUpdates.postCommit() from updating au.cachedDBRound = newBase
	<-stallingTracker.postCommitEntryLock

	// prune the baseAccounts cache, so that lookup will fall through to the DB
	au.accountsMu.Lock()
	au.baseAccounts.prune(0)
	au.accountsMu.Unlock()

	defer func() { // allow the postCommitUnlocked() handler to go through, even if test fails
		<-stallingTracker.postCommitUnlockedEntryLock
		stallingTracker.postCommitUnlockedReleaseLock <- struct{}{}
	}()

	// issue a lookupWithoutRewards while persistedData.round != au.cachedDBRound
	// when synchronized=false it will fail fast
	_, _, _, _, err := au.lookupWithoutRewards(rnd, basics.Address{}, false)
	require.Equal(t, &MismatchingDatabaseRoundError{databaseRound: 2, memoryRound: 1}, err)

	// release the postCommit lock, once au.lookupWithoutRewards hits au.accountsReadCond.Wait()
	go func() {
		time.Sleep(200 * time.Millisecond)
		stallingTracker.postCommitReleaseLock <- struct{}{}
	}()

	assertFn(au, accts, rnd, proto, rewardsLevels)
}

func TestAcctUpdatesLookupLatestRetry(t *testing.T) {
	partitiontest.PartitionTest(t)

	testAcctUpdatesLookupRetry(t,
		func(au *accountUpdates, accts []map[basics.Address]basics.AccountData, rnd basics.Round, proto config.ConsensusParams, rewardsLevels []uint64) {
			// grab any address and data to use for call to lookup
			var addr basics.Address
			for a := range accts[rnd] {
				addr = a
				break
			}

			// issue a LookupWithoutRewards while persistedData.round != au.cachedDBRound
			d, validThrough, withoutRewards, err := au.lookupLatest(addr)
			require.NoError(t, err)
			require.Equal(t, accts[validThrough][addr].WithUpdatedRewards(proto, rewardsLevels[validThrough]), d)
			require.Equal(t, accts[validThrough][addr].MicroAlgos, withoutRewards)
			require.GreaterOrEqualf(t, uint64(validThrough), uint64(rnd), "validThrough: %v rnd :%v", validThrough, rnd)
		})
}

func TestAcctUpdatesLookupRetry(t *testing.T) {
	partitiontest.PartitionTest(t)

	testAcctUpdatesLookupRetry(t,
		func(au *accountUpdates, accts []map[basics.Address]basics.AccountData, rnd basics.Round, proto config.ConsensusParams, rewardsLevels []uint64) {
			// grab any address and data to use for call to lookup
			var addr basics.Address
			var data basics.AccountData
			for a, d := range accts[rnd] {
				addr = a
				data = d
				break
			}

			// issue a LookupWithoutRewards while persistedData.round != au.cachedDBRound
			d, validThrough, _, _, err := au.lookupWithoutRewards(rnd, addr, true)
			require.NoError(t, err)
			require.Equal(t, d, ledgercore.ToAccountData(data))
			// TODO: add online account data check
			require.GreaterOrEqualf(t, uint64(validThrough), uint64(rnd), "validThrough: %v rnd :%v", validThrough, rnd)
		})
}

// auCommitSync is a helper function calling the committing sequence similarly to what tracker registry does
func auCommitSync(t *testing.T, rnd basics.Round, au *accountUpdates, ml *mockLedgerForTracker) {
	_, maxLookback := au.committedUpTo(rnd)
	dcc := &deferredCommitContext{
		deferredCommitRange: deferredCommitRange{
			lookback: maxLookback,
		},
	}
	cdr := &dcc.deferredCommitRange
	cdr = au.produceCommittingTask(rnd, ml.trackers.dbRound, cdr)
	if cdr != nil {
		func() {
			dcc.deferredCommitRange = *cdr
			ml.trackers.accountsWriting.Add(1)
			defer ml.trackers.accountsWriting.Done()

			// do not take any locks since all operations are synchronous
			newBase := dcc.newBase()

			err := au.prepareCommit(dcc)
			require.NoError(t, err)
			err = ml.trackers.dbs.Batch(func(ctx context.Context, tx *sql.Tx) (err error) {
				arw := store.NewAccountsSQLReaderWriter(tx)
				err = au.commitRound(ctx, tx, dcc)
				if err != nil {
					return err
				}
				err = arw.UpdateAccountsRound(newBase)
				return err
			})
			require.NoError(t, err)
			ml.trackers.dbRound = newBase
			au.postCommit(ml.trackers.ctx, dcc)
			au.postCommitUnlocked(ml.trackers.ctx, dcc)
		}()
	}
}

type auNewBlockOpts struct {
	updates         ledgercore.AccountDeltas
	version         protocol.ConsensusVersion
	protoParams     config.ConsensusParams
	knownCreatables map[basics.CreatableIndex]bool
}

func auNewBlock(t *testing.T, rnd basics.Round, au *accountUpdates, base map[basics.Address]basics.AccountData, data auNewBlockOpts, kvMods map[string]ledgercore.KvValueDelta) {
	rewardLevel := uint64(0)
	prevRound, prevTotals, err := au.LatestTotals()
	require.Equal(t, rnd-1, prevRound)
	require.NoError(t, err)

	newTotals := ledgertesting.CalculateNewRoundAccountTotals(t, data.updates, rewardLevel, data.protoParams, base, prevTotals)

	blk := bookkeeping.Block{
		BlockHeader: bookkeeping.BlockHeader{Round: rnd},
	}
	blk.RewardsLevel = rewardLevel
	blk.CurrentProtocol = data.version
	delta := ledgercore.MakeStateDelta(&blk.BlockHeader, 0, data.updates.Len(), 0)
	delta.Accts.MergeAccounts(data.updates)
	delta.Creatables = creatablesFromUpdates(base, data.updates, data.knownCreatables)
	delta.Totals = newTotals
	delta.KvMods = kvMods

	au.newBlock(blk, delta)
}

// TestAcctUpdatesLookupLatestCacheRetry simulates a situation when base account and resources are in a cache but
// account updates advances while calling lookupLatest
// The idea of the test:
// - create some base accounts and an account with resources
// - set that account to be in the caches
// - force cached round to be one less than the real DB round
// - call lookupLatest, ensure it blocks
// - advance lookupLatest and check the content is actual
func TestAcctUpdatesLookupLatestCacheRetry(t *testing.T) {
	partitiontest.PartitionTest(t)

	accts := setupAccts(20)

	testProtocolVersion := protocol.ConsensusCurrentVersion
	protoParams := config.Consensus[testProtocolVersion]

	ml := makeMockLedgerForTracker(t, true, 1, testProtocolVersion, accts)
	defer ml.Close()

	conf := config.GetDefaultLocal()
	au, _ := newAcctUpdates(t, ml, conf)
	defer au.close()

	var addr1 basics.Address
	for addr := range accts[0] {
		if addr != testSinkAddr && addr != testPoolAddr {
			addr1 = addr
			break
		}
	}

	aidx1 := basics.AssetIndex(1)
	aidx2 := basics.AssetIndex(2)
	knownCreatables := make(map[basics.CreatableIndex]bool)

	// the test 1 requires 2 blocks with different resource state, au requires MaxBalLookback block to start persisting
	for i := basics.Round(1); i <= basics.Round(conf.MaxAcctLookback+2); i++ {
		var updates ledgercore.AccountDeltas

		// add data
		if i == 1 {
			updates.Upsert(addr1, ledgercore.AccountData{AccountBaseData: ledgercore.AccountBaseData{MicroAlgos: basics.MicroAlgos{Raw: 1000000}, TotalAssetParams: 1, TotalAssets: 2}})
			updates.UpsertAssetResource(addr1, aidx1, ledgercore.AssetParamsDelta{Params: &basics.AssetParams{Total: 100}}, ledgercore.AssetHoldingDelta{Holding: &basics.AssetHolding{Amount: 100}})
			updates.UpsertAssetResource(addr1, aidx2, ledgercore.AssetParamsDelta{}, ledgercore.AssetHoldingDelta{Holding: &basics.AssetHolding{Amount: 200}})
		}

		base := accts[i-1]
		newAccts := applyPartialDeltas(base, updates)
		accts = append(accts, newAccts)

		// prepare block
		opts := auNewBlockOpts{updates, testProtocolVersion, protoParams, knownCreatables}
		auNewBlock(t, i, au, base, opts, nil)

		// commit changes synchroniously
		auCommitSync(t, i, au, ml)
	}

	// ensure rounds
	rnd := au.latest()
	require.Equal(t, basics.Round(conf.MaxAcctLookback+2), rnd)
	require.Equal(t, basics.Round(2), au.cachedDBRound)
	oldCachedDBRound := au.cachedDBRound

	// simulate the following state
	// 1. addr1 and in baseAccounts and its round is less than addr1's data in baseResources
	// 2. au.cachedDBRound is less than actual DB round
	delete(au.accounts, addr1)
	au.cachedDBRound--

	pad, ok := au.baseAccounts.read(addr1)
	require.True(t, ok)
	pad.Round = au.cachedDBRound
	au.baseAccounts.write(pad)

	prd, ok := au.baseResources.read(addr1, basics.CreatableIndex(aidx1))
	require.True(t, ok)
	prd.Round = oldCachedDBRound
	au.baseResources.write(prd, addr1)
	prd, ok = au.baseResources.read(addr1, basics.CreatableIndex(aidx2))
	require.True(t, ok)
	prd.Round = oldCachedDBRound
	au.baseResources.write(prd, addr1)

	var ad basics.AccountData
	var err error

	// lookupLatest blocks on waiting new round. There is no reliable way to say it is blocked,
	// so run it in a goroutine and query it to ensure it is blocked.
	var wg sync.WaitGroup
	wg.Add(1)
	done := make(chan struct{})
	go func() {
		ad, _, _, err = au.lookupLatest(addr1)
		close(done)
		wg.Done()
	}()

	// wait to ensure lookupLatest is stuck
	maxIterations := 10
	i := 0
	for i < maxIterations {
		select {
		case <-done:
			require.Fail(t, "lookupLatest returns without waiting for new block")
		default:
			i++
			time.Sleep(10 * time.Millisecond)
		}
	}

	// give it a new block and restore the original cachedDBRound value
	au.accountsMu.Lock()
	au.cachedDBRound = oldCachedDBRound
	au.accountsMu.Unlock()
	opts := auNewBlockOpts{ledgercore.AccountDeltas{}, testProtocolVersion, protoParams, knownCreatables}
	auNewBlock(t, rnd+1, au, accts[rnd], opts, nil)
	auCommitSync(t, rnd+1, au, ml)

	wg.Wait()

	require.NoError(t, err)
	require.Equal(t, uint64(1000000), ad.MicroAlgos.Raw)
	require.Equal(t, uint64(100), ad.AssetParams[aidx1].Total)
	require.Equal(t, uint64(100), ad.Assets[aidx1].Amount)
	require.Equal(t, uint64(200), ad.Assets[aidx2].Amount)
}

// TestAcctUpdatesLookupResources creates 3 assets, deletes one
// and checks au.resources with deleted resources are not counted toward totals
func TestAcctUpdatesLookupResources(t *testing.T) {
	partitiontest.PartitionTest(t)

	accts := setupAccts(1)

	testProtocolVersion := protocol.ConsensusVersion("test-protocol-TestAcctUpdatesLookupResources")
	protoParams := config.Consensus[protocol.ConsensusCurrentVersion]
	protoParams.MaxBalLookback = 2
	protoParams.SeedLookback = 1
	protoParams.SeedRefreshInterval = 1
	config.Consensus[testProtocolVersion] = protoParams
	defer func() {
		delete(config.Consensus, testProtocolVersion)
	}()

	ml := makeMockLedgerForTracker(t, true, 1, testProtocolVersion, accts)
	defer ml.Close()

	conf := config.GetDefaultLocal()
	au, _ := newAcctUpdates(t, ml, conf)
	defer au.close()

	var addr1 basics.Address
	for addr := range accts[0] {
		if addr != testSinkAddr && addr != testPoolAddr {
			addr1 = addr
			break
		}
	}

	aidx1 := basics.AssetIndex(1)
	aidx2 := basics.AssetIndex(2)
	aidx3 := basics.AssetIndex(3)
	knownCreatables := make(map[basics.CreatableIndex]bool)

	// test requires 5 blocks: 1 with aidx1, protoParams.MaxBalLookback empty blocks to commit the first one
	// and 1 block with aidx2 and aidx3, and another one with aidx2 deleted
	for i := basics.Round(1); i <= basics.Round(protoParams.MaxBalLookback+3); i++ {
		var updates ledgercore.AccountDeltas

		// add data
		if i == 1 {
			updates.Upsert(addr1, ledgercore.AccountData{AccountBaseData: ledgercore.AccountBaseData{MicroAlgos: basics.MicroAlgos{Raw: 1000000}, TotalAssets: 1}})
			updates.UpsertAssetResource(addr1, aidx1, ledgercore.AssetParamsDelta{}, ledgercore.AssetHoldingDelta{Holding: &basics.AssetHolding{Amount: 100}})
		}
		if i == basics.Round(protoParams.MaxBalLookback+2) {
			updates.Upsert(addr1, ledgercore.AccountData{AccountBaseData: ledgercore.AccountBaseData{MicroAlgos: basics.MicroAlgos{Raw: 1000000}, TotalAssets: 3}})
			updates.UpsertAssetResource(addr1, aidx2, ledgercore.AssetParamsDelta{}, ledgercore.AssetHoldingDelta{Holding: &basics.AssetHolding{Amount: 200}})
			updates.UpsertAssetResource(addr1, aidx3, ledgercore.AssetParamsDelta{}, ledgercore.AssetHoldingDelta{Holding: &basics.AssetHolding{Amount: 300}})
		}
		if i == basics.Round(protoParams.MaxBalLookback+3) {
			updates.Upsert(addr1, ledgercore.AccountData{AccountBaseData: ledgercore.AccountBaseData{MicroAlgos: basics.MicroAlgos{Raw: 1000000}, TotalAssets: 2}})
			updates.UpsertAssetResource(addr1, aidx2, ledgercore.AssetParamsDelta{}, ledgercore.AssetHoldingDelta{Deleted: true})
		}

		base := accts[i-1]
		newAccts := applyPartialDeltas(base, updates)
		accts = append(accts, newAccts)

		// prepare block
		opts := auNewBlockOpts{updates, testProtocolVersion, protoParams, knownCreatables}
		auNewBlock(t, i, au, base, opts, nil)

		if i <= basics.Round(protoParams.MaxBalLookback+1) {
			auCommitSync(t, i, au, ml)
		}
		// do not commit two last blocks to keep data in memory deltas
	}
	data, rnd, _, err := au.lookupLatest(addr1)
	require.NoError(t, err)
	require.Equal(t, basics.Round(protoParams.MaxBalLookback+3), rnd)
	require.Len(t, data.Assets, 2)
	require.Contains(t, data.Assets, aidx1)
	require.Contains(t, data.Assets, aidx3)
	require.NotContains(t, data.Assets, aidx2)
}

// TestAcctUpdatesLookupStateDelta simulates rounds w/ both account and kv changes in them,
// validating that a StateDelta can be retrieved for expected rounds containing the same updates.
func TestAcctUpdatesLookupStateDelta(t *testing.T) {
	partitiontest.PartitionTest(t)

	initialBlocksCount := 1
	accts := setupAccts(1)

	testProtocolVersion := protocol.ConsensusVersion("test-protocol-TestAcctUpdatesLookupStateDelta")
	protoParams := config.Consensus[protocol.ConsensusCurrentVersion]
	protoParams.MaxBalLookback = 2
	protoParams.SeedLookback = 1
	protoParams.SeedRefreshInterval = 1
	config.Consensus[testProtocolVersion] = protoParams
	defer func() {
		delete(config.Consensus, testProtocolVersion)
	}()

	ml := makeMockLedgerForTracker(t, true, initialBlocksCount, testProtocolVersion, accts)
	defer ml.Close()

	conf := config.GetDefaultLocal()
	au, _ := newAcctUpdates(t, ml, conf)
	defer au.close()

	knownCreatables := make(map[basics.CreatableIndex]bool)

	var addr1 basics.Address
	for addr := range accts[0] {
		if addr != testSinkAddr && addr != testPoolAddr {
			addr1 = addr
			break
		}
	}

	aidx1 := basics.AssetIndex(1)
	aidx2 := basics.AssetIndex(2)
	aidx3 := basics.AssetIndex(3)

	// Stores AccountDeltas for each round. These are used as the source of truth for comparing retrieved StateDeltas.
	updatesI := make(map[basics.Round]ledgercore.AccountDeltas)
	// Stores KVMods for each round. These are used as the source of truth for comparing retireved StateDeltas.
	var roundMods = make(map[basics.Round]map[string]ledgercore.KvValueDelta)

	// Sets up random keys & values to store.
	kvCnt := 1000
	kvsPerBlock := 100
	curKV := 0
	var currentRound basics.Round
	kvMap := make(map[string][]byte)
	for i := 0; i < kvCnt; i++ {
		kvMap[fmt.Sprintf("%d", i)] = []byte(fmt.Sprintf("value%d", i))
	}

	// Iterate through rounds 1..9, creating KvDeltas and modifying some accounts/assets
	for i := 1; i < kvCnt/kvsPerBlock; i++ {
		var updates ledgercore.AccountDeltas
		currentRound = currentRound + 1
		// Construct KvMods for round
		kvMods := make(map[string]ledgercore.KvValueDelta)
		if i < kvCnt/kvsPerBlock {
			for j := 0; j < kvsPerBlock; j++ {
				name := fmt.Sprintf("%d", curKV)
				curKV++
				val := kvMap[name]
				kvMods[name] = ledgercore.KvValueDelta{Data: val, OldData: nil}
			}
		}
		// Stores created kvMods for assertions against StateDeltas
		roundMods[currentRound] = kvMods

		// Construct acct updates. These are arbitrary updates made for a few rounds to ensure they are properly
		// reflected in the retrieved StateDeltas.
		if i == 1 {
			updates.Upsert(addr1, ledgercore.AccountData{AccountBaseData: ledgercore.AccountBaseData{MicroAlgos: basics.MicroAlgos{Raw: 1000000}, TotalAssets: 1}})
			updates.UpsertAssetResource(addr1, aidx1, ledgercore.AssetParamsDelta{}, ledgercore.AssetHoldingDelta{Holding: &basics.AssetHolding{Amount: 100}})
		}
		if uint64(i) == protoParams.MaxBalLookback+2 {
			updates.Upsert(addr1, ledgercore.AccountData{AccountBaseData: ledgercore.AccountBaseData{MicroAlgos: basics.MicroAlgos{Raw: 1000000}, TotalAssets: 3}})
			updates.UpsertAssetResource(addr1, aidx2, ledgercore.AssetParamsDelta{}, ledgercore.AssetHoldingDelta{Holding: &basics.AssetHolding{Amount: 200}})
			updates.UpsertAssetResource(addr1, aidx3, ledgercore.AssetParamsDelta{}, ledgercore.AssetHoldingDelta{Holding: &basics.AssetHolding{Amount: 300}})
		}
		if uint64(i) == protoParams.MaxBalLookback+3 {
			updates.Upsert(addr1, ledgercore.AccountData{AccountBaseData: ledgercore.AccountBaseData{MicroAlgos: basics.MicroAlgos{Raw: 1000000}, TotalAssets: 2}})
			updates.UpsertAssetResource(addr1, aidx2, ledgercore.AssetParamsDelta{}, ledgercore.AssetHoldingDelta{Deleted: true})
		}
		// Store whatever updates were made for later assertions.
		updatesI[basics.Round(i)] = updates
		base := accts[i-1]
		newAccts := applyPartialDeltas(base, updates)
		accts = append(accts, newAccts)

		// Commit the block with the changes
		opts := auNewBlockOpts{updates, testProtocolVersion, protoParams, knownCreatables}
		auNewBlock(t, currentRound, au, base, opts, kvMods)
		auCommitSync(t, currentRound, au, ml)

		// Ensure the db round is what we expect, and the proper amount is in cache versus in ledger.
		rnd := au.latest()
		require.Equal(t, currentRound, rnd)
		if uint64(currentRound) > conf.MaxAcctLookback {
			require.Equal(t, basics.Round(uint64(currentRound)-conf.MaxAcctLookback), au.cachedDBRound)
		} else {
			require.Equal(t, basics.Round(0), au.cachedDBRound)
		}

		// Iterate backwards through deltas, ensuring proper data exists in StateDelta
		for j := uint64(rnd); j > uint64(au.cachedDBRound); j-- {
			// fetch StateDelta
			actualDelta, err := au.lookupStateDelta(basics.Round(j))
			require.NoError(t, err)
			actualAccountDeltas := actualDelta.Accts
			actualKvDeltas := actualDelta.KvMods

			// Make sure we know about the expected changes for the delta's round
			expectedAccountDeltas, has := updatesI[basics.Round(j)]
			require.True(t, has)
			// Do basic checking on the size and existence of accounts in deltas
			require.Equal(t, expectedAccountDeltas.Len(), actualAccountDeltas.Len())
			require.Equal(t, len(expectedAccountDeltas.Accts), len(actualAccountDeltas.Accts))
			for _, acct := range expectedAccountDeltas.Accts {
				_, has := actualAccountDeltas.GetBasicsAccountData(acct.Addr)
				require.True(t, has)
			}
			// Do basic checking on the existence of asset changes in deltas
			require.Equal(t, len(expectedAccountDeltas.AssetResources), len(actualAccountDeltas.AssetResources))
			for _, asset := range expectedAccountDeltas.AssetResources {
				_, ok := actualAccountDeltas.GetResource(asset.Addr, basics.CreatableIndex(asset.Aidx), basics.AssetCreatable)
				require.True(t, ok)
			}
			require.Equal(t, len(expectedAccountDeltas.AppResources), len(actualAccountDeltas.AppResources))

			// Validate KvDeltas contains updates w/ new/old values.
			startKV := (j - 1) * uint64(kvsPerBlock)
			expectedKvDeltas, has := roundMods[basics.Round(j)]
			require.True(t, has)
			for kv := 0; kv < kvsPerBlock; kv++ {
				name := fmt.Sprintf("%d", startKV+uint64(kv))
				delta, has := actualKvDeltas[name]
				require.True(t, has)
				expectedDelta, has := expectedKvDeltas[name]
				require.True(t, has)
				require.Equal(t, expectedDelta.Data, delta.Data)
				require.Equal(t, expectedDelta.OldData, delta.OldData)

			}
		}
	}
	// For rounds evicted from cache, perform sanity checks to confirm intended
	// side effects took effect.
	data, rnd, _, err := au.lookupLatest(addr1)
	require.NoError(t, err)
	require.Equal(t, basics.Round(kvCnt/kvsPerBlock-1), rnd)
	require.Len(t, data.Assets, 2)
	require.Contains(t, data.Assets, aidx1)
	require.Contains(t, data.Assets, aidx3)
	require.NotContains(t, data.Assets, aidx2)
}<|MERGE_RESOLUTION|>--- conflicted
+++ resolved
@@ -614,87 +614,6 @@
 	}
 }
 
-<<<<<<< HEAD
-// TestAcctUpdatesFastUpdates tests catchpoint label writing datarace
-func TestAcctUpdatesFastUpdates(t *testing.T) {
-	partitiontest.PartitionTest(t)
-
-	if runtime.GOARCH == "arm" || runtime.GOARCH == "arm64" {
-		t.Skip("This test is too slow on ARM and causes travis builds to time out")
-	}
-	proto := config.Consensus[protocol.ConsensusCurrentVersion]
-
-	accts := setupAccts(20)
-	rewardsLevels := []uint64{0}
-
-	conf := config.GetDefaultLocal()
-	conf.CatchpointInterval = 1
-	initialBlocksCount := int(conf.MaxAcctLookback)
-	ml := makeMockLedgerForTracker(t, true, initialBlocksCount, protocol.ConsensusCurrentVersion, accts)
-	defer ml.Close()
-
-	au, ao := newAcctUpdates(t, ml, conf)
-	defer au.close()
-	defer ao.close()
-
-	// Remove the txtail from the list of trackers since it causes a data race that
-	// wouldn't be observed under normal execution because commitedUpTo and newBlock
-	// are protected by the tracker mutex.
-	ml.trackers.trackers = ml.trackers.trackers[:2]
-
-	// cover 10 genesis blocks
-	rewardLevel := uint64(0)
-	for i := 1; i < initialBlocksCount; i++ {
-		accts = append(accts, accts[0])
-		rewardsLevels = append(rewardsLevels, rewardLevel)
-	}
-
-	checkAcctUpdates(t, au, ao, 0, basics.Round(initialBlocksCount)-1, accts, rewardsLevels, proto)
-
-	wg := sync.WaitGroup{}
-
-	for i := basics.Round(initialBlocksCount); i < basics.Round(proto.CatchpointLookback+15); i++ {
-		rewardLevelDelta := crypto.RandUint64() % 5
-		rewardLevel += rewardLevelDelta
-		updates, totals := ledgertesting.RandomDeltasBalanced(1, accts[i-1], rewardLevel)
-		prevRound, prevTotals, err := au.LatestTotals()
-		require.Equal(t, i-1, prevRound)
-		require.NoError(t, err)
-
-		newPool := totals[testPoolAddr]
-		newPool.MicroAlgos.Raw -= prevTotals.RewardUnits() * rewardLevelDelta
-		updates.Upsert(testPoolAddr, newPool)
-		totals[testPoolAddr] = newPool
-		newAccts := applyPartialDeltas(accts[i-1], updates)
-
-		blk := bookkeeping.Block{
-			BlockHeader: bookkeeping.BlockHeader{
-				Round: basics.Round(i),
-			},
-		}
-		blk.RewardsLevel = rewardLevel
-		blk.CurrentProtocol = protocol.ConsensusCurrentVersion
-
-		delta := ledgercore.MakeStateDelta(&blk.BlockHeader, 0, updates.Len(), 0)
-		delta.Accts.MergeAccounts(updates)
-		ml.trackers.newBlock(blk, delta)
-		accts = append(accts, newAccts)
-		rewardsLevels = append(rewardsLevels, rewardLevel)
-
-		wg.Add(1)
-		go func(round basics.Round) {
-			defer wg.Done()
-			err = ml.addMockBlock(blockEntry{block: blk}, delta)
-			ml.trackers.committedUpTo(round)
-			require.NoError(t, err)
-		}(i)
-	}
-	ml.trackers.waitAccountsWriting()
-	wg.Wait()
-}
-
-=======
->>>>>>> eba02a67
 func BenchmarkBalancesChanges(b *testing.B) {
 	if runtime.GOARCH == "arm" || runtime.GOARCH == "arm64" {
 		b.Skip("This test is too slow on ARM and causes travis builds to time out")
