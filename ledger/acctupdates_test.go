--- conflicted
+++ resolved
@@ -569,19 +569,6 @@
 				updates.Upsert(addr, ledgercore.ToAccountData(acctData))
 			}
 
-<<<<<<< HEAD
-	expectedTotals := ledgertesting.CalculateNewRoundAccountTotals(t, updates, rewardsLevels[dbRound], proto, nil, ledgercore.AccountTotals{})
-	var actualTotals ledgercore.AccountTotals
-	err = ml.dbs.Rdb.Atomic(func(ctx context.Context, tx *sql.Tx) (err error) {
-		actualTotals, err = accountsTotals(tx, false)
-		return
-	})
-	require.NoError(t, err)
-	require.Equal(t, expectedTotals, actualTotals)
-
-	// Force memory release to be used for next tests.
-	runtime.GC()
-=======
 			expectedTotals := ledgertesting.CalculateNewRoundAccountTotals(t, updates, rewardsLevels[dbRound], proto, nil, ledgercore.AccountTotals{})
 			var actualTotals ledgercore.AccountTotals
 			err = ml.dbs.Rdb.Atomic(func(ctx context.Context, tx *sql.Tx) (err error) {
@@ -592,7 +579,6 @@
 			require.Equal(t, expectedTotals, actualTotals)
 		})
 	}
->>>>>>> 90b1c055
 }
 
 // TestAcctUpdatesFastUpdates tests catchpoint label writing datarace
