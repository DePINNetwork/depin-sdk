--- conflicted
+++ resolved
@@ -33,12 +33,8 @@
 	$(GOPATH1)/bin/oapi-codegen -config ./server/v2/generated/model/model_types.yml algod.oas3.yml
 
 algod.oas3.yml:	algod.oas2.json
-<<<<<<< HEAD
 	jq < algod.oas2.json > /dev/null	# fail with a nice explantion if json is malformed
-	curl -s -X POST "https://converter.swagger.io/api/convert" -H "accept: application/json" -H "Content-Type: application/json" -d @./algod.oas2.json -o .3tmp.json
-=======
 	curl -s -X POST "$(SWAGGER_CONVERTER_API)/api/convert" -H "accept: application/json" -H "Content-Type: application/json" -d @./algod.oas2.json -o .3tmp.json
->>>>>>> 0e7087bb
 	python3 jsoncanon.py < .3tmp.json > algod.oas3.yml
 	rm -f .3tmp.json
 
