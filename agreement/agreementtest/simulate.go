// Copyright (C) 2019-2023 Algorand, Inc.
// This file is part of go-algorand
//
// go-algorand is free software: you can redistribute it and/or modify
// it under the terms of the GNU Affero General Public License as
// published by the Free Software Foundation, either version 3 of the
// License, or (at your option) any later version.
//
// go-algorand is distributed in the hope that it will be useful,
// but WITHOUT ANY WARRANTY; without even the implied warranty of
// MERCHANTABILITY or FITNESS FOR A PARTICULAR PURPOSE.  See the
// GNU Affero General Public License for more details.
//
// You should have received a copy of the GNU Affero General Public License
// along with go-algorand.  If not, see <https://www.gnu.org/licenses/>.

// Package agreementtest produces useful functions for testing code.
package agreementtest

import (
	"fmt"
	"strconv"
	"time"

	"github.com/algorand/go-deadlock"

	"github.com/algorand/go-algorand/agreement"
	"github.com/algorand/go-algorand/agreement/gossip"
	"github.com/algorand/go-algorand/components/mocks"
	"github.com/algorand/go-algorand/config"
	"github.com/algorand/go-algorand/crypto"
	"github.com/algorand/go-algorand/data/basics"
	"github.com/algorand/go-algorand/logging"
	"github.com/algorand/go-algorand/util/db"
	"github.com/algorand/go-algorand/util/timers"
)

type instant struct {
	Z0, Z1          chan struct{}
	timeoutAtCalled chan struct{}
	eventsQueues    map[string]int
	mu              deadlock.Mutex
}

func makeInstant() *instant {
	i := new(instant)
	i.Z0 = make(chan struct{}, 1)
	i.Z1 = make(chan struct{})
	i.timeoutAtCalled = make(chan struct{})
	i.eventsQueues = make(map[string]int)
	return i
}

func (i *instant) Decode([]byte) (timers.Clock[agreement.TimeoutType], error) {
	return i, nil
}

func (i *instant) Encode() []byte {
	return nil
}

<<<<<<< HEAD
func (i *instant) TimeoutAt(d time.Duration, timeoutType timers.TimeoutType) <-chan time.Time {
=======
func (i *instant) TimeoutAt(d time.Duration, timeoutType agreement.TimeoutType) <-chan time.Time {
>>>>>>> bb94590d
	ta := make(chan time.Time)
	select {
	case <-i.timeoutAtCalled:
	default:
		close(i.timeoutAtCalled)
		return ta
	}

<<<<<<< HEAD
	if timeoutType == timers.Filter && !i.HasPending("pseudonode") {
=======
	if timeoutType == agreement.TimeoutFilter && !i.HasPending("pseudonode") {
>>>>>>> bb94590d
		close(ta)
	}
	return ta
}

func (i *instant) Zero() timers.Clock[agreement.TimeoutType] {
	i.Z0 <- struct{}{}
	// pause here until runRound is called
	i.Z1 <- struct{}{}
	return i
}

func (i *instant) Since() time.Duration {
	return 0
}

func (i *instant) runRound(r basics.Round) {
	<-i.Z1 // wait until Zero is called
	<-i.timeoutAtCalled
	<-i.Z0
}

func (i *instant) shutdown() {
	<-i.Z1
}

func (i *instant) UpdateEventsQueue(queueName string, queueLength int) {
	i.mu.Lock()
	defer i.mu.Unlock()
	i.eventsQueues[queueName] = queueLength
}

func (i *instant) HasPending(queueName string) bool {
	i.mu.Lock()
	defer i.mu.Unlock()
	v, has := i.eventsQueues[queueName]

	if !has {
		return false
	}

	if v == 0 {
		return false
	}

	return true
}

type blackhole struct {
	mocks.MockNetwork
}

func (b *blackhole) Address() (string, bool) {
	return "blackhole", true
}

// CryptoRandomSource is a random source that is based off our crypto library.
type CryptoRandomSource struct{}

// Uint64 implements the randomness by calling the crypto library.
func (c *CryptoRandomSource) Uint64() uint64 {
	return crypto.RandUint64()
}

// Simulate n rounds of agreement on the specified Ledger given the specified
// KeyManager, BlockFactory, and BlockValidator.
//
// If a nonzero roundDeadline is given, this function will return an error if
// any round does not conclude by the deadline.
//
// The KeyManager must have enough keys to form a cert-quorum.
func Simulate(dbname string, n basics.Round, roundDeadline time.Duration, ledger agreement.Ledger, keyManager agreement.KeyManager, proposalFactory agreement.BlockFactory, proposalValidator agreement.BlockValidator, log logging.Logger) error {
	startRound := ledger.NextRound()
	stopRound := startRound + n
	// stop when ledger.NextRound() == stopRound

	accessor, err := db.MakeAccessor(dbname+"_simulate_"+strconv.Itoa(int(stopRound))+"_crash.db", false, true)
	if err != nil {
		return err
	}
	defer accessor.Close()

	stopwatch := makeInstant()
	parameters := agreement.Parameters{
		Logger:         log,
		Accessor:       accessor,
		Clock:          stopwatch,
		Network:        gossip.WrapNetwork(new(blackhole), log, config.GetDefaultLocal()),
		Ledger:         ledger,
		BlockFactory:   proposalFactory,
		BlockValidator: proposalValidator,
		KeyManager:     keyManager,
		Local: config.Local{
			CadaverSizeTarget: 200 * 1024,
		},
		RandomSource:            &CryptoRandomSource{},
		EventsProcessingMonitor: stopwatch,
	}
	_ = accessor

	service, err := agreement.MakeService(parameters)
	if err != nil {
		return err
	}
	service.Start()
	defer service.Shutdown()
	defer stopwatch.shutdown()
	for ledger.NextRound() < stopRound {
		r := ledger.NextRound()
		stopwatch.runRound(r)

		deadlineCh := time.After(roundDeadline)
		if roundDeadline == 0 {
			deadlineCh = nil
		}

		select {
		case <-ledger.Wait(r):
		case <-deadlineCh:
			return fmt.Errorf("agreementtest.Simulate: round %d failed to complete by the deadline (%v)", r, roundDeadline)
		}
	}

	return nil
}<|MERGE_RESOLUTION|>--- conflicted
+++ resolved
@@ -59,11 +59,7 @@
 	return nil
 }
 
-<<<<<<< HEAD
-func (i *instant) TimeoutAt(d time.Duration, timeoutType timers.TimeoutType) <-chan time.Time {
-=======
 func (i *instant) TimeoutAt(d time.Duration, timeoutType agreement.TimeoutType) <-chan time.Time {
->>>>>>> bb94590d
 	ta := make(chan time.Time)
 	select {
 	case <-i.timeoutAtCalled:
@@ -72,11 +68,7 @@
 		return ta
 	}
 
-<<<<<<< HEAD
-	if timeoutType == timers.Filter && !i.HasPending("pseudonode") {
-=======
 	if timeoutType == agreement.TimeoutFilter && !i.HasPending("pseudonode") {
->>>>>>> bb94590d
 		close(ta)
 	}
 	return ta
