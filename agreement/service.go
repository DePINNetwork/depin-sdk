--- conflicted
+++ resolved
@@ -222,20 +222,14 @@
 	}
 
 	for {
-<<<<<<< HEAD
-		status.ConsensusVersion, err = s.Ledger.ConsensusVersion(status.Round)
-		if err != nil {
-			s.Panicf("cannot read latest consensus version, round %d: %v", status.Round, err)
-=======
-		status.ConcensusVersion, err = s.Ledger.ConsensusVersion(status.Round.SubSaturate(2))
+		status.ConsensusVersion, err = s.Ledger.ConsensusVersion(status.Round.SubSaturate(2))
 		if err != nil {
 			s.Panicf("cannot read latest concensus version, round %d: %v", status.Round.SubSaturate(2), err)
->>>>>>> 044a72a0
 		}
 
 		// set speculative block assembly based on the current local configuration
 		status.SpeculativeAsmTimeDuration = s.parameters.Local.ProposalAssemblyTime + s.parameters.Local.SpeculativeBlockAssemblyGraceTime
-		specClock := SpeculativeBlockAsmTime(status.Period, status.ConcensusVersion, status.SpeculativeAsmTimeDuration)
+		specClock := SpeculativeBlockAsmTime(status.Period, status.ConsensusVersion, status.SpeculativeAsmTimeDuration)
 
 		output <- a
 		ready <- externalDemuxSignals{Deadline: status.Deadline, FastRecoveryDeadline: status.FastRecoveryDeadline, SpeculativeBlockAsmDeadline: specClock, CurrentRound: status.Round}
