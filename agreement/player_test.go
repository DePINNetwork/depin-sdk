// Copyright (C) 2019-2023 Algorand, Inc.
// This file is part of go-algorand
//
// go-algorand is free software: you can redistribute it and/or modify
// it under the terms of the GNU Affero General Public License as
// published by the Free Software Foundation, either version 3 of the
// License, or (at your option) any later version.
//
// go-algorand is distributed in the hope that it will be useful,
// but WITHOUT ANY WARRANTY; without even the implied warranty of
// MERCHANTABILITY or FITNESS FOR A PARTICULAR PURPOSE.  See the
// GNU Affero General Public License for more details.
//
// You should have received a copy of the GNU Affero General Public License
// along with go-algorand.  If not, see <https://www.gnu.org/licenses/>.

package agreement

import (
	"fmt"
	"testing"
	"time"

	"github.com/stretchr/testify/require"

	"github.com/algorand/go-algorand/config"
	"github.com/algorand/go-algorand/crypto"
	"github.com/algorand/go-algorand/logging"
	"github.com/algorand/go-algorand/protocol"
	"github.com/algorand/go-algorand/test/partitiontest"
)

var playerTracer tracer

func init() {
	playerTracer.log = serviceLogger{logging.Base()}
}

func makeTimeoutEvent() timeoutEvent {
	return timeoutEvent{T: timeout, RandomEntropy: crypto.RandUint64()}
}

func generateProposalEvents(t *testing.T, player player, accs testAccountData, f testBlockFactory, ledger Ledger) (voteBatch []event, payloadBatch []event, lowestProposal proposalValue) {
	payloads, votes := makeProposalsTesting(accs, player.Round, player.Period, f, ledger)
	if len(votes) == 0 {
		return
	}

	for i := range votes {
		vote := votes[i]
		msg := message{Tag: protocol.AgreementVoteTag, Vote: vote, UnauthenticatedVote: vote.u()}
		e := messageEvent{T: voteVerified, Input: msg, Proto: ConsensusVersionView{Version: protocol.ConsensusCurrentVersion}}
		voteBatch = append(voteBatch, e)

		payload := payloads[i]
		msg = message{Tag: protocol.ProposalPayloadTag, Proposal: payload, UnauthenticatedProposal: payload.u()}
		e = messageEvent{T: payloadVerified, Input: msg, Proto: ConsensusVersionView{Version: protocol.ConsensusCurrentVersion}}
		payloadBatch = append(payloadBatch, e)
	}

	lowestCredential := votes[0].Cred
	lowestProposal = votes[0].R.Proposal
	for _, vote := range votes {
		if vote.Cred.Less(lowestCredential) {
			lowestCredential = vote.Cred
			lowestProposal = vote.R.Proposal
		}
	}

	return
}

func generateVoteEvents(t *testing.T, player player, step step, accs testAccountData, proposal proposalValue, ledger Ledger) (batch []event) {
	votes := makeVotesTesting(accs, player.Round, player.Period, step, proposal, ledger)
	for i := range votes {
		vote := votes[i]
		msg := message{Tag: protocol.AgreementVoteTag, Vote: vote, UnauthenticatedVote: vote.u()}
		e := messageEvent{T: voteVerified, Input: msg, Proto: ConsensusVersionView{Version: protocol.ConsensusCurrentVersion}}
		batch = append(batch, e)
	}
	return batch
}

func simulateProposalVotes(t *testing.T, router *rootRouter, player *player, batch []event) {
	for _, e := range batch {
		*player, _ = router.submitTop(&playerTracer, *player, e)
	}
}

func (prop proposalValue) matches(dig, encdig crypto.Digest) error {
	if prop.BlockDigest != dig {
		return fmt.Errorf("proposal block digest mismatches payload: %v != %v", prop.BlockDigest, dig)
	}
	if prop.EncodingDigest != encdig {
		return fmt.Errorf("proposal encoding digest mismatches payload: %v != %v", prop.EncodingDigest, encdig)
	}
	return nil
}

func simulateProposalPayloads(t *testing.T, router *rootRouter, player *player, expected proposalValue, batch []event) {
	for _, e := range batch {
		var res []action
		*player, res = router.submitTop(&playerTracer, *player, e)
		for _, a := range res {
			if a.t() != relay {
				continue
			}
			received := e.(messageEvent).Input.Proposal
			err := expected.matches(received.Digest(), crypto.HashObj(received))
			if expected != bottom && err != nil {
				panic("wrong payload relayed")
			}
		}
	}
}

func simulateProposals(t *testing.T, router *rootRouter, player *player, voteBatch []event, payloadBatch []event) {
	for i, e := range voteBatch {
		var res []action
		*player, res = router.submitTop(&playerTracer, *player, e)

		earlier := res
		*player, res = router.submitTop(&playerTracer, *player, payloadBatch[i])
		if len(res) != len(earlier) {
			panic("proposal action mismatch")
		}
		for i := range res {
			if res[i].t() != earlier[i].t() {
				panic("proposal action mismatch")
			}
		}
	}
}

func simulateTimeoutExpectSoft(t *testing.T, router *rootRouter, player *player, expected proposalValue) {
	var res []action
	e := makeTimeoutEvent()
	*player, res = router.submitTop(&playerTracer, *player, e)
	if len(res) != 1 {
		panic("wrong number of actions")
	}

	a1x := res[0]
	if a1x.t() != attest {
		panic("action 1 is not attest")
	}

	a1 := a1x.(pseudonodeAction)
	if a1.Proposal != expected {
		panic("bad soft vote")
	}
	if a1.Step != soft {
		panic("bad soft step")
	}

	if player.Napping {
		panic("player is napping")
	}
}

// TODO this should check that player.Deadline is set correctly
func simulateTimeoutExpectAlarm(t *testing.T, router *rootRouter, player *player) {
	var res []action
	e := makeTimeoutEvent()
	*player, res = router.submitTop(&playerTracer, *player, e)

	for _, a := range res {
		if a.t() == noop {
			continue
		}
		panic("got some non-noop action")
	}
	if player.Napping {
		panic("player is napping")
	}
}

func simulateTimeoutExpectNext(t *testing.T, router *rootRouter, player *player, expected proposalValue, step step) {
	var res []action
	e := makeTimeoutEvent()
	*player, res = router.submitTop(&playerTracer, *player, e)

	if len(res) != 1 {
		panic("wrong number of actions")
	}

	a1x := res[0]
	if a1x.t() != attest {
		panic("action 1 is not attest")
	}

	a1 := a1x.(pseudonodeAction)
	if a1.Proposal != expected {
		panic("bad next vote")
	}
	if a1.Step != step {
		panic("bad next step")
	}

	if player.Napping {
		panic("player is napping")
	}
}

func simulateTimeoutExpectNextPartitioned(t *testing.T, router *rootRouter, player *player, expected proposalValue, step step) {
	var res []action
	e := makeTimeoutEvent()
	*player, res = router.submitTop(&playerTracer, *player, e)

	if len(res) != 2 && len(res) != 3 {
		panic("wrong number of actions not in [2, 3]")
	}

	a0x, a1x := res[0], res[1]
	if len(res) == 3 {
		a1x = res[2]

		abx := res[1]
		if abx.t() != broadcast {
			panic("action 1.5 is not broadcast")
		}

		ab := abx.(networkAction)
		if ab.Tag != protocol.ProposalPayloadTag {
			panic("action 1 has no proposal payload tag")
		}
		// TODO check payload matches bundle value
	}

	if a0x.t() != broadcast {
		panic("action 1 is not broadcast")
	}
	if a1x.t() != attest {
		panic("action 2 is not attest")
	}

	a0 := a0x.(networkAction)
	if a0.Tag != protocol.VoteBundleTag {
		panic("action 1 has no vote bundle tag")
	}
	ub := a0.UnauthenticatedBundle
	if ub.Proposal != expected {
		panic("bad bundle proposal")
	}

	a1 := a1x.(pseudonodeAction)
	if a1.Proposal != expected {
		panic("bad next vote")
	}
	if a1.Step != step {
		panic("bad next step")
	}

	if player.Napping {
		panic("player is napping")
	}
}

func simulateTimeoutExpectNextNap(t *testing.T, router *rootRouter, player *player, expected proposalValue, step step) {
	var res []action
	e := makeTimeoutEvent()
	*player, res = router.submitTop(&playerTracer, *player, e)
	if len(res) != 0 {
		panic("some event emitted")
	}
	if !player.Napping {
		panic("player is not napping")
	}
}

func simulateSoftExpectAttest(t *testing.T, router *rootRouter, player *player, expected proposalValue, batch []event) {
	var softActions []action
	for _, e := range batch {
		var res []action
		*player, res = router.submitTop(&playerTracer, *player, e)
		softActions = append(softActions, res...)
	}

	attestsSent := 0
	for _, a := range softActions {
		if a.t() == attest {
			a := a.(pseudonodeAction)
			attestsSent++
			if a.Proposal != expected {
				panic("bad cert vote")
			}
			if a.Step != cert {
				panic("not cert step")
			}
		}
	}
	if attestsSent == 0 {
		panic("no attestations sent")
	}
	if attestsSent > 1 {
		panic("sent too many attestations")
	}
}

func simulateSoftExpectNoAttest(t *testing.T, router *rootRouter, player *player, batch []event) {
	var softActions []action
	for _, e := range batch {
		var res []action
		*player, res = router.submitTop(&playerTracer, *player, e)
		softActions = append(softActions, res...)
	}

	for _, a := range softActions {
		if a.t() == attest {
			panic("attestation sent")
		}
	}
}

func simulateCertExpectEnsureAssemble(t *testing.T, router *rootRouter, player *player, expected proposalValue, batch []event) (act ensureAction) {
	var certActions []action
	for _, e := range batch {
		var res []action
		*player, res = router.submitTop(&playerTracer, *player, e)
		certActions = append(certActions, res...)
	}

	ensuresSent := 0
	assemblesSent := 0
	assembleAfter := false
	for _, a := range certActions {
		if a.t() == ensure {
			act = a.(ensureAction)
			ensuresSent++
			if act.Certificate.Proposal != expected {
				panic("bad ensure certificate")
			}
			if act.Payload.Digest() != expected.BlockDigest {
				panic("bad ensure digest")
			}
		} else if a.t() == assemble {
			assemblesSent++
			if ensuresSent == 1 {
				assembleAfter = true
			}
		}
	}
	if ensuresSent == 0 {
		panic("no ensures sent")
	}
	if ensuresSent > 1 {
		panic("sent too many ensures")
	}
	if assemblesSent == 0 {
		panic("no assembles sent")
	}
	if assemblesSent > 1 {
		panic("sent too many assembles")
	}
	if !assembleAfter {
		panic("assemble not after ensure")
	}

	return act
}

func simulateNextExpectRecover(t *testing.T, router *rootRouter, player *player, expected proposalValue, batch []event) {
	var certActions []action
	for _, e := range batch {
		var res []action
		*player, res = router.submitTop(&playerTracer, *player, e)
		certActions = append(certActions, res...)
	}

	assemblesSent := 0
	for _, a := range certActions {
		if a.t() == assemble {
			assemblesSent++
		}
	}
	if assemblesSent == 0 {
		panic("no assembles sent")
	}
	if assemblesSent > 1 {
		panic("sent too many assembles")
	}
}

func simulateSingleSynchronousRound(t *testing.T, router *rootRouter, player *player, accs testAccountData, f testBlockFactory, ledger Ledger) {
	proposalVoteEventBatch, proposalPayloadEventBatch, lowestProposal := generateProposalEvents(t, *player, accs, f, ledger)
	softEventBatch := generateVoteEvents(t, *player, soft, accs, lowestProposal, ledger)
	certEventBatch := generateVoteEvents(t, *player, cert, accs, lowestProposal, ledger)

	simulateProposals(t, router, player, proposalVoteEventBatch, proposalPayloadEventBatch)
	simulateTimeoutExpectSoft(t, router, player, lowestProposal)
	simulateSoftExpectAttest(t, router, player, lowestProposal, softEventBatch)

	act := simulateCertExpectEnsureAssemble(t, router, player, lowestProposal, certEventBatch)
	ledger.EnsureBlock(act.Payload.Block, act.Certificate)
}

func simulateSynchronousRoundRecovery(t *testing.T, router *rootRouter, player *player, accs testAccountData, f testBlockFactory, ledger Ledger) {
	nextEventBatch := generateVoteEvents(t, *player, next, accs, bottom, ledger)

	simulateNextExpectRecover(t, router, player, bottom, nextEventBatch)

	proposalVoteEventBatch, proposalPayloadEventBatch, lowestProposal := generateProposalEvents(t, *player, accs, f, ledger)
	softEventBatch := generateVoteEvents(t, *player, soft, accs, lowestProposal, ledger)
	certEventBatch := generateVoteEvents(t, *player, cert, accs, lowestProposal, ledger)

	simulateProposals(t, router, player, proposalVoteEventBatch, proposalPayloadEventBatch)
	simulateTimeoutExpectSoft(t, router, player, lowestProposal)
	simulateSoftExpectAttest(t, router, player, lowestProposal, softEventBatch)

	act := simulateCertExpectEnsureAssemble(t, router, player, lowestProposal, certEventBatch)
	ledger.EnsureBlock(act.Payload.Block, act.Certificate)
}

func testPlayerSetup() (player, rootRouter, testAccountData, testBlockFactory, Ledger) {
	ledger, addresses, vrfSecrets, otSecrets := readOnlyFixture10()
	accs := testAccountData{addresses: addresses, vrfs: vrfSecrets, ots: otSecrets}
	round := ledger.NextRound()
	period := period(0)
	historyBuffer := makeCredentialArrivalHistory(dynamicFilterCredentialArrivalHistory)
	player := player{Round: round, Period: period, Step: soft, lowestCredentialArrivals: historyBuffer}

	var p actor = ioLoggedActor{checkedActor{actor: &player, actorContract: playerContract{}}, playerTracer}
	router := routerFixture
	router.root = p
	f := testBlockFactory{Owner: 1} // TODO this should change with given address

	return player, router, accs, f, ledger
}

func TestPlayerSynchronous(t *testing.T) {
	partitiontest.PartitionTest(t)

	player, router, accs, f, ledger := testPlayerSetup()

	for i := 0; i < 20; i++ {
		simulateSingleSynchronousRound(t, &router, &player, accs, f, ledger)
	}
}

func TestPlayerOffsetStart(t *testing.T) {
	partitiontest.PartitionTest(t)

	player, router, accs, f, ledger := testPlayerSetup()

	simulateTimeoutExpectAlarm(t, &router, &player)
	simulateTimeoutExpectNext(t, &router, &player, bottom, next)

	for i := step(1); i < 10; i++ {
		simulateTimeoutExpectNextNap(t, &router, &player, bottom, next+i)
		simulateTimeoutExpectNext(t, &router, &player, bottom, next+i)
	}

	simulateSynchronousRoundRecovery(t, &router, &player, accs, f, ledger)

	for i := 0; i < 5; i++ {
		simulateSingleSynchronousRound(t, &router, &player, accs, f, ledger)
	}
}

func TestPlayerLateBlockProposalPeriod0(t *testing.T) {
	partitiontest.PartitionTest(t)

	player, router, accs, f, ledger := testPlayerSetup()

	proposalVoteEventBatch, proposalPayloadEventBatch, lowestProposal := generateProposalEvents(t, player, accs, f, ledger)
	softEventBatch := generateVoteEvents(t, player, soft, accs, lowestProposal, ledger)
	certEventBatch := generateVoteEvents(t, player, cert, accs, lowestProposal, ledger)

	simulateProposalVotes(t, &router, &player, proposalVoteEventBatch)
	simulateTimeoutExpectSoft(t, &router, &player, lowestProposal)
	simulateSoftExpectNoAttest(t, &router, &player, softEventBatch)
	simulateTimeoutExpectNext(t, &router, &player, bottom, next)

	simulateProposalPayloads(t, &router, &player, lowestProposal, proposalPayloadEventBatch)

	for i := step(1); i < 10; i++ {
		simulateTimeoutExpectNextNap(t, &router, &player, lowestProposal, next+i)
		if !player.partitioned() {
			simulateTimeoutExpectNext(t, &router, &player, lowestProposal, next+i)
		} else {
			simulateTimeoutExpectNextPartitioned(t, &router, &player, lowestProposal, next+i)
		}
	}

	act := simulateCertExpectEnsureAssemble(t, &router, &player, lowestProposal, certEventBatch)
	ledger.EnsureBlock(act.Payload.Block, act.Certificate)

	for i := 0; i < 5; i++ {
		simulateSingleSynchronousRound(t, &router, &player, accs, f, ledger)
	}
}

/*
 * Automata-style trace based integration tests.
 * ---------------------------------------------
 * There is significant overlap with the tests above, but that's ok.
 * TODO use bundle creation logic in common_test.go
 */

/* White box tests that make sure player enters the right state */

func setupP(t *testing.T, r round, p period, s step) (plyr *player, pMachine ioAutomata, helper *voteMakerHelper) {
	// Set up a composed test machine starting at specified rps
	history := makeCredentialArrivalHistory(dynamicFilterCredentialArrivalHistory)
	rRouter := makeRootRouter(player{Round: r, Period: p, Step: s, Deadline: Deadline{Duration: FilterTimeout(p, protocol.ConsensusCurrentVersion), Type: TimeoutFilter}, lowestCredentialArrivals: history})
	concreteMachine := ioAutomataConcretePlayer{rootRouter: &rRouter}
	plyr = concreteMachine.underlying()
	plyr.lowestCredentialArrivals = makeCredentialArrivalHistory(dynamicFilterCredentialArrivalHistory)
	pMachine = &concreteMachine
	helper = &voteMakerHelper{}
	helper.Setup()
	// return plyr so we can inspect its state in white box manner
	return
}

// ISV = Issue Soft Vote
func TestPlayerISVDoesNotSoftVoteBottom(t *testing.T) {
	partitiontest.PartitionTest(t)

	// every soft vote is associated with a proposalValue != bottom.
	const r = round(209)
	const p = period(1)
	_, pM, helper := setupP(t, r, p, soft)

	pV := &bottom

	vv := helper.MakeVerifiedVote(t, 0, r, p, soft, *pV)
	inMsg := messageEvent{
		T: voteVerified,
		Input: message{
			Vote:                vv,
			UnauthenticatedVote: vv.u(),
		},
		Proto: ConsensusVersionView{Version: protocol.ConsensusCurrentVersion},
	}
	err, panicErr := pM.transition(inMsg)
	require.NoError(t, err)
	require.NoError(t, panicErr)
	softVoteEvent := ev(pseudonodeAction{T: attest, Round: r, Period: p, Step: soft, Proposal: *pV})
	require.Falsef(t, pM.getTrace().Contains(softVoteEvent), "Player should not issue soft vote")
}

func TestPlayerISVVoteForStartingValue(t *testing.T) {
	partitiontest.PartitionTest(t)

	// if we see a next value quorum, and no next bottom quorum, vote for that value regardless
	// every soft vote is associated with a proposalValue != bottom.
	const r = round(209)
	const p = period(11)
	_, pM, helper := setupP(t, r, p, soft)

	pV := helper.MakeRandomProposalValue()
	votes := make([]vote, int(next.threshold(config.Consensus[protocol.ConsensusCurrentVersion])))
	for i := 0; i < int(next.threshold(config.Consensus[protocol.ConsensusCurrentVersion])); i++ {
		votes[i] = helper.MakeVerifiedVote(t, i, r, p-1, next, *pV)
	}
	bun := unauthenticatedBundle{
		Round:    r,
		Period:   p - 1,
		Step:     next,
		Proposal: *pV,
	}

	inMsg := messageEvent{
		T: bundleVerified,
		Input: message{
			Bundle: bundle{
				U:     bun,
				Votes: votes,
			},
			UnauthenticatedBundle: bun,
		},
		Proto: ConsensusVersionView{Version: protocol.ConsensusCurrentVersion},
	}
	err, panicErr := pM.transition(inMsg)
	require.NoError(t, err)
	require.NoError(t, panicErr)

	// now, trigger soft vote timeout
	err, panicErr = pM.transition(makeTimeoutEvent())
	require.NoError(t, err)
	require.NoError(t, panicErr)

	softVoteEvent := ev(pseudonodeAction{T: attest, Round: r, Period: p, Step: soft, Proposal: *pV})
	require.Truef(t, pM.getTrace().Contains(softVoteEvent), "Player should issue soft vote")
}

func TestPlayerISVVoteNoVoteSansProposal(t *testing.T) {
	partitiontest.PartitionTest(t)

	// if we see no proposal, even if we see a next-value bottom quorum, do not issue a soft vote

	const r = round(209)
	const p = period(11)
	_, pM, helper := setupP(t, r, p, soft)

	pV := &bottom
	votes := make([]vote, int(next.threshold(config.Consensus[protocol.ConsensusCurrentVersion])))
	for i := 0; i < int(next.threshold(config.Consensus[protocol.ConsensusCurrentVersion])); i++ {
		votes[i] = helper.MakeVerifiedVote(t, i, r, p-1, next, *pV)
	}
	bun := unauthenticatedBundle{
		Round:    r,
		Period:   p - 1,
		Step:     next,
		Proposal: *pV,
	}

	inMsg := messageEvent{
		T: bundleVerified,
		Input: message{
			Bundle: bundle{
				U:     bun,
				Votes: votes,
			},
			UnauthenticatedBundle: bun,
		},
		Proto: ConsensusVersionView{Version: protocol.ConsensusCurrentVersion},
	}
	err, panicErr := pM.transition(inMsg)
	require.NoError(t, err)
	require.NoError(t, panicErr)

	// now, trigger soft vote timeout
	err, panicErr = pM.transition(makeTimeoutEvent())
	require.NoError(t, err)
	require.NoError(t, panicErr)

	require.Falsef(t, pM.getTrace().ContainsFn(func(b event) bool {
		switch b.t() {
		case wrappedAction:
			e := b.(wrappedActionEvent)
			if e.action.t() == attest {
				return true
			}
		}
		return false
	}), "Player should not issue any vote, especially soft vote")
}

func TestPlayerISVVoteForReProposal(t *testing.T) {
	partitiontest.PartitionTest(t)

	// even if we saw bottom, if we see reproposal, and a next value quorum, vote for it
	// why do reproposals need to be associated with next value quorums? (instead of just a next
	// bottom quorum) - seems to be important for seed biasing
	const r = round(209)
	const p = period(11)
	_, pM, helper := setupP(t, r, p, soft)

	pV := &bottom
	votes := make([]vote, int(next.threshold(config.Consensus[protocol.ConsensusCurrentVersion])))
	for i := 0; i < int(next.threshold(config.Consensus[protocol.ConsensusCurrentVersion])); i++ {
		votes[i] = helper.MakeVerifiedVote(t, i, r, p-1, next, *pV)
	}
	bun := unauthenticatedBundle{
		Round:    r,
		Period:   p - 1,
		Step:     next,
		Proposal: *pV,
	}

	inMsg := messageEvent{
		T: bundleVerified,
		Input: message{
			Bundle: bundle{
				U:     bun,
				Votes: votes,
			},
			UnauthenticatedBundle: bun,
		},
		Proto: ConsensusVersionView{Version: protocol.ConsensusCurrentVersion},
	}
	err, panicErr := pM.transition(inMsg)
	require.NoError(t, err)
	require.NoError(t, panicErr)

	// now feed value quorum
	pV = helper.MakeRandomProposalValue()
	votes = make([]vote, int((next + 1).threshold(config.Consensus[protocol.ConsensusCurrentVersion])))
	for i := 0; i < int((next + 1).threshold(config.Consensus[protocol.ConsensusCurrentVersion])); i++ {
		votes[i] = helper.MakeVerifiedVote(t, i, r, p-1, next+1, *pV)
	}
	bun = unauthenticatedBundle{
		Round:    r,
		Period:   p - 1,
		Step:     (next + 1),
		Proposal: *pV,
	}

	inMsg = messageEvent{
		T: bundleVerified,
		Input: message{
			Bundle: bundle{
				U:     bun,
				Votes: votes,
			},
			UnauthenticatedBundle: bun,
		},
		Proto: ConsensusVersionView{Version: protocol.ConsensusCurrentVersion},
	}
	err, panicErr = pM.transition(inMsg)
	require.NoError(t, err)
	require.NoError(t, panicErr)

	// now feed reproposal

	vv := helper.MakeVerifiedVote(t, 0, r, p, propose, *pV)
	inMsg = messageEvent{
		T: voteVerified,
		Input: message{
			Vote:                vv,
			UnauthenticatedVote: vv.u(),
		},
		Proto: ConsensusVersionView{Version: protocol.ConsensusCurrentVersion},
	}
	err, panicErr = pM.transition(inMsg)
	require.NoError(t, err)
	require.NoError(t, panicErr)

	// now, trigger soft vote timeout
	err, panicErr = pM.transition(makeTimeoutEvent())
	require.NoError(t, err)
	require.NoError(t, panicErr)

	softVoteEvent := ev(pseudonodeAction{T: attest, Round: r, Period: p, Step: soft, Proposal: *pV})
	require.Truef(t, pM.getTrace().Contains(softVoteEvent), "Player should issue soft vote")
}

func TestPlayerISVNoVoteForUnsupportedReProposal(t *testing.T) {
	partitiontest.PartitionTest(t)

	// if there's no next value quorum, don't support the reproposal
	const r = round(209)
	const p = period(11)
	_, pM, helper := setupP(t, r, p, soft)

	// feed bottom quorum, this is how the machine got into this period
	pV := &bottom
	votes := make([]vote, int(next.threshold(config.Consensus[protocol.ConsensusCurrentVersion])))
	for i := 0; i < int(next.threshold(config.Consensus[protocol.ConsensusCurrentVersion])); i++ {
		votes[i] = helper.MakeVerifiedVote(t, i, r, p-1, next, *pV)
	}
	bun := unauthenticatedBundle{
		Round:    r,
		Period:   p - 1,
		Step:     next,
		Proposal: *pV,
	}

	inMsg := messageEvent{
		T: bundleVerified,
		Input: message{
			Bundle: bundle{
				U:     bun,
				Votes: votes,
			},
			UnauthenticatedBundle: bun,
		},
		Proto: ConsensusVersionView{Version: protocol.ConsensusCurrentVersion},
	}
	err, panicErr := pM.transition(inMsg)
	require.NoError(t, err)
	require.NoError(t, panicErr)

	// now feed reproposal
	vv := helper.MakeVerifiedVote(t, 0, r, p, propose, *pV)
	inMsg = messageEvent{
		T: voteVerified,
		Input: message{
			Vote:                vv,
			UnauthenticatedVote: vv.u(),
		},
		Proto: ConsensusVersionView{Version: protocol.ConsensusCurrentVersion},
	}
	err, panicErr = pM.transition(inMsg)
	require.NoError(t, err)
	require.NoError(t, panicErr)

	// now, trigger soft vote timeout
	err, panicErr = pM.transition(makeTimeoutEvent())
	require.NoError(t, err)
	require.NoError(t, panicErr)

	softVoteEvent := ev(pseudonodeAction{T: attest, Round: r, Period: p, Step: soft, Proposal: *pV})
	require.Falsef(t, pM.getTrace().Contains(softVoteEvent), "Player should not issue soft vote without corresponding next threshold")
}

// ICV = Issue Cert Vote
func TestPlayerICVOnSoftThresholdSamePeriod(t *testing.T) {
	partitiontest.PartitionTest(t)

	// basic cert vote check.
	// This also tests cert vote even if freeze timer has not yet fired
	const r = round(12)
	const p = period(1)
	_, pM, helper := setupP(t, r, p, soft)

	payload, pV := helper.MakeRandomProposalPayload(t, r)

	// now, dispatch a commitable proposal
	//First, send a proposal vote
	//Second, dispatch a payload
	proposalVote := helper.MakeVerifiedVote(t, 0, r, p, propose, *pV)
	inMsg := messageEvent{
		T: voteVerified,
		Input: message{
			Vote:                proposalVote,
			UnauthenticatedVote: proposalVote.u(),
		},
		Proto: ConsensusVersionView{Version: protocol.ConsensusCurrentVersion},
	}
	err, panicErr := pM.transition(inMsg)
	require.NoError(t, err)
	require.NoError(t, panicErr)

	inMsg = messageEvent{
		T: payloadVerified,
		Input: message{
			Proposal:                *payload,
			UnauthenticatedProposal: payload.u(),
		},
		Proto: ConsensusVersionView{Version: protocol.ConsensusCurrentVersion},
	}
	err, panicErr = pM.transition(inMsg)
	require.NoError(t, err)
	require.NoError(t, panicErr)

	votes := make([]vote, int(soft.threshold(config.Consensus[protocol.ConsensusCurrentVersion])))
	for i := 0; i < int(soft.threshold(config.Consensus[protocol.ConsensusCurrentVersion])); i++ {
		votes[i] = helper.MakeVerifiedVote(t, i, r, p, soft, *pV)
	}
	bun := unauthenticatedBundle{
		Round:    r,
		Period:   p,
		Step:     soft,
		Proposal: *pV,
	}

	inMsg = messageEvent{
		T: bundleVerified,
		Input: message{
			Bundle: bundle{
				U:     bun,
				Votes: votes,
			},
			UnauthenticatedBundle: bun,
		},
		Proto: ConsensusVersionView{Version: protocol.ConsensusCurrentVersion},
	}
	err, panicErr = pM.transition(inMsg)
	require.NoError(t, err)
	require.NoError(t, panicErr)

	// now, check cert vote generated
	certVoteEvent := ev(pseudonodeAction{T: attest, Round: r, Period: p, Step: cert, Proposal: *pV})
	require.Truef(t, pM.getTrace().Contains(certVoteEvent), "Player should issue cert vote")
	// the semantics of p.Step may be revised; we can cert vote at any time, regardless
	// of step. p.Step is set to cert only after issuing a soft vote. (So it seems that we can,
	// in fact, issue a cert vote, and then a soft vote in the same period).
	//require.Truef(t, pWhite.Step == cert, "Player should move into cert step") // white box
}

func TestPlayerICVOnSoftThresholdPrePayload(t *testing.T) {
	partitiontest.PartitionTest(t)

	// Check cert voting when soft bundle is received
	// before a proposal payload. Should still generate cert vote.

	// This also tests cert vote even if freeze timer has not yet fired
	const r = round(12)
	const p = period(1)
	_, pM, helper := setupP(t, r, p, soft)

	// feed soft quorum for pV
	payload, pV := helper.MakeRandomProposalPayload(t, r)
	votes := make([]vote, int(soft.threshold(config.Consensus[protocol.ConsensusCurrentVersion])))
	for i := 0; i < int(soft.threshold(config.Consensus[protocol.ConsensusCurrentVersion])); i++ {
		votes[i] = helper.MakeVerifiedVote(t, i, r, p, soft, *pV)
	}
	bun := unauthenticatedBundle{
		Round:    r,
		Period:   p,
		Step:     soft,
		Proposal: *pV,
	}

	inMsg := messageEvent{
		T: bundleVerified,
		Input: message{
			Bundle: bundle{
				U:     bun,
				Votes: votes,
			},
			UnauthenticatedBundle: bun,
		},
		Proto: ConsensusVersionView{Version: protocol.ConsensusCurrentVersion},
	}
	err, panicErr := pM.transition(inMsg)
	require.NoError(t, err)
	require.NoError(t, panicErr)

	// now, dispatch a commitable proposal
	//First, send a proposal vote
	//Second, dispatch a payload
	proposalVote := helper.MakeVerifiedVote(t, 0, r, p, propose, *pV)
	inMsg = messageEvent{
		T: voteVerified,
		Input: message{
			Vote:                proposalVote,
			UnauthenticatedVote: proposalVote.u(),
		},
		Proto: ConsensusVersionView{Version: protocol.ConsensusCurrentVersion},
	}
	err, panicErr = pM.transition(inMsg)
	require.NoError(t, err)
	require.NoError(t, panicErr)

	inMsg = messageEvent{
		T: payloadVerified,
		Input: message{
			Proposal:                *payload,
			UnauthenticatedProposal: payload.u(),
		},
		Proto: ConsensusVersionView{Version: protocol.ConsensusCurrentVersion},
	}
	err, panicErr = pM.transition(inMsg)
	require.NoError(t, err)
	require.NoError(t, panicErr)

	// now, check cert vote generated
	certVoteEvent := ev(pseudonodeAction{T: attest, Round: r, Period: p, Step: cert, Proposal: *pV})
	require.Truef(t, pM.getTrace().Contains(certVoteEvent), "Player should issue cert vote")
}

func TestPlayerICVOnSoftThresholdThenPayloadNoProposalVote(t *testing.T) {
	partitiontest.PartitionTest(t)

	// if there's no proposal vote, a soft threshold should still trigger a cert vote
	const r = round(12)
	const p = period(1)
	_, pM, helper := setupP(t, r, p, soft)

	// feed soft quorum for pV
	payload, pV := helper.MakeRandomProposalPayload(t, r)
	votes := make([]vote, int(soft.threshold(config.Consensus[protocol.ConsensusCurrentVersion])))
	for i := 0; i < int(soft.threshold(config.Consensus[protocol.ConsensusCurrentVersion])); i++ {
		votes[i] = helper.MakeVerifiedVote(t, i, r, p, soft, *pV)
	}
	bun := unauthenticatedBundle{
		Round:    r,
		Period:   p,
		Step:     soft,
		Proposal: *pV,
	}

	inMsg := messageEvent{
		T: bundleVerified,
		Input: message{
			Bundle: bundle{
				U:     bun,
				Votes: votes,
			},
			UnauthenticatedBundle: bun,
		},
		Proto: ConsensusVersionView{Version: protocol.ConsensusCurrentVersion},
	}
	err, panicErr := pM.transition(inMsg)
	require.NoError(t, err)
	require.NoError(t, panicErr)

	// now, dispatch a payload with no proposal
	inMsg = messageEvent{
		T: payloadVerified,
		Input: message{
			Proposal:                *payload,
			UnauthenticatedProposal: payload.u(),
		},
		Proto: ConsensusVersionView{Version: protocol.ConsensusCurrentVersion},
	}
	err, panicErr = pM.transition(inMsg)
	require.NoError(t, err)
	require.NoError(t, panicErr)

	// now, check cert vote generated
	certVoteEvent := ev(pseudonodeAction{T: attest, Round: r, Period: p, Step: cert, Proposal: *pV})
	require.Truef(t, pM.getTrace().Contains(certVoteEvent), "Player should issue cert vote")
}

func TestPlayerICVNoVoteForUncommittableProposal(t *testing.T) {
	partitiontest.PartitionTest(t)

	const r = round(12)
	const p = period(1)
	pWhite, pM, helper := setupP(t, r, p, soft)

	// feed soft quorum for pV
	pV := helper.MakeRandomProposalValue()

	// now, dispatch an uncommitable proposal
	// First, send a proposal vote, without corresponding payload.
	proposalVote := helper.MakeVerifiedVote(t, 0, r, p, propose, *pV)
	inMsg := messageEvent{
		T: voteVerified,
		Input: message{
			Vote:                proposalVote,
			UnauthenticatedVote: proposalVote.u(),
		},
		Proto: ConsensusVersionView{Version: protocol.ConsensusCurrentVersion},
	}
	err, panicErr := pM.transition(inMsg)
	require.NoError(t, err)
	require.NoError(t, panicErr)

	votes := make([]vote, int(soft.threshold(config.Consensus[protocol.ConsensusCurrentVersion])))
	for i := 0; i < int(soft.threshold(config.Consensus[protocol.ConsensusCurrentVersion])); i++ {
		votes[i] = helper.MakeVerifiedVote(t, i, r, p, soft, *pV)
	}
	bun := unauthenticatedBundle{
		Round:    r,
		Period:   p,
		Step:     soft,
		Proposal: *pV,
	}

	inMsg = messageEvent{
		T: bundleVerified,
		Input: message{
			Bundle: bundle{
				U:     bun,
				Votes: votes,
			},
			UnauthenticatedBundle: bun,
		},
		Proto: ConsensusVersionView{Version: protocol.ConsensusCurrentVersion},
	}
	err, panicErr = pM.transition(inMsg)
	require.NoError(t, err)
	require.NoError(t, panicErr)

	// now, check cert vote generated
	certVoteEvent := ev(pseudonodeAction{T: attest, Round: r, Period: p, Step: cert, Proposal: *pV})
	require.Falsef(t, pM.getTrace().Contains(certVoteEvent), "Player should not issue cert vote")
	require.Truef(t, pWhite.Step == soft, "Player should not move out of soft step") // white box
}

func TestPlayerICVPanicOnSoftBottomThreshold(t *testing.T) {
	partitiontest.PartitionTest(t)

	const r = round(209)
	const p = period(1)
	_, pM, helper := setupP(t, r, p, 0)
	// make sure a next vote bottom for a future period fast forwards us to that period
	pV := &bottom
	votes := make([]vote, int(soft.threshold(config.Consensus[protocol.ConsensusCurrentVersion])))
	for i := 0; i < int(soft.threshold(config.Consensus[protocol.ConsensusCurrentVersion])); i++ {
		votes[i] = helper.MakeVerifiedVote(t, i, r, p, soft, *pV)
	}
	bun := unauthenticatedBundle{
		Round:    r,
		Period:   p,
		Proposal: *pV,
	}
	inMsg := messageEvent{
		T: bundleVerified,
		Input: message{
			Bundle: bundle{
				U:     bun,
				Votes: votes,
			},
			UnauthenticatedBundle: bun,
		},
		Proto: ConsensusVersionView{Version: protocol.ConsensusCurrentVersion},
	}
	err, panicErr := pM.transition(inMsg)
	require.NoError(t, err)
	require.Errorf(t, panicErr, "player should never see softThreshold = bottom")
}

// FF = Fast Forwarding
func TestPlayerFFSoftThreshold(t *testing.T) {
	partitiontest.PartitionTest(t)

	// future periods
	const r = round(201221)
	const p = period(0)
	pWhite, pM, helper := setupP(t, r, p, cert)

	// now, dispatch a commitable proposal
	//First, send a proposal vote
	//Second, dispatch a payload
	pV := helper.MakeRandomProposalValue()
	votes := make([]vote, int(soft.threshold(config.Consensus[protocol.ConsensusCurrentVersion])))
	for i := 0; i < int(soft.threshold(config.Consensus[protocol.ConsensusCurrentVersion])); i++ {
		votes[i] = helper.MakeVerifiedVote(t, i, r, p+100, soft, *pV)
	}
	bun := unauthenticatedBundle{
		Round:    r,
		Period:   p + 100,
		Step:     soft,
		Proposal: *pV,
	}

	inMsg := messageEvent{
		T: bundleVerified,
		Input: message{
			Bundle: bundle{
				U:     bun,
				Votes: votes,
			},
			UnauthenticatedBundle: bun,
		},
		Proto: ConsensusVersionView{Version: protocol.ConsensusCurrentVersion},
	}
	err, panicErr := pM.transition(inMsg)
	require.NoError(t, err)
	require.NoError(t, panicErr)
	require.Equalf(t, p+100, pWhite.Period, "player did not fast forward to new period")
}

func TestPlayerFFSoftThresholdWithPayload(t *testing.T) {
	partitiontest.PartitionTest(t)

	// future periods
	// must also cert vote
	const r = round(201221)
	const p = period(0)
	pWhite, pM, helper := setupP(t, r, p, cert)

	// now, dispatch a commitable proposal
	//First, send a proposal vote. Note that proposal votes for periods
	// far in the future will be filtered, along with corresponding payload (if new)
	//Second, dispatch a payload.
	payload, pV := helper.MakeRandomProposalPayload(t, r)
	proposalVote := helper.MakeVerifiedVote(t, 0, r, p, propose, *pV)
	inMsg := messageEvent{
		T: voteVerified,
		Input: message{
			Vote:                proposalVote,
			UnauthenticatedVote: proposalVote.u(),
		},
		Proto: ConsensusVersionView{Version: protocol.ConsensusCurrentVersion},
	}
	err, panicErr := pM.transition(inMsg)
	require.NoError(t, err)
	require.NoError(t, panicErr)

	// note that payloads are generally round/period agnostic, and cached only if
	// there is a corresponding (filterable) proposalVote or relevant proposal.
	inMsg = messageEvent{
		T: payloadVerified,
		Input: message{
			Proposal:                *payload,
			UnauthenticatedProposal: payload.u(),
		},
		Proto: ConsensusVersionView{Version: protocol.ConsensusCurrentVersion},
	}
	err, panicErr = pM.transition(inMsg)
	require.NoError(t, err)
	require.NoError(t, panicErr)

	votes := make([]vote, int(soft.threshold(config.Consensus[protocol.ConsensusCurrentVersion])))
	for i := 0; i < int(soft.threshold(config.Consensus[protocol.ConsensusCurrentVersion])); i++ {
		votes[i] = helper.MakeVerifiedVote(t, i, r, p+100, soft, *pV)
	}
	bun := unauthenticatedBundle{
		Round:    r,
		Period:   p + 100,
		Step:     soft,
		Proposal: *pV,
	}

	inMsg = messageEvent{
		T: bundleVerified,
		Input: message{
			Bundle: bundle{
				U:     bun,
				Votes: votes,
			},
			UnauthenticatedBundle: bun,
		},
		Proto: ConsensusVersionView{Version: protocol.ConsensusCurrentVersion},
	}
	err, panicErr = pM.transition(inMsg)
	require.NoError(t, err)
	require.NoError(t, panicErr)

	// now, check cert vote generated
	certVoteEvent := ev(pseudonodeAction{T: attest, Round: r, Period: p + 100, Step: cert, Proposal: *pV})
	require.Truef(t, pM.getTrace().Contains(certVoteEvent), "Player should issue cert vote")
	require.Equalf(t, p+100, pWhite.Period, "player did not fast forward to new period")
}

func TestPlayerFFSoftThresholdLatePayloadCert(t *testing.T) {
	partitiontest.PartitionTest(t)

	// should cert vote after fast forwarding due to soft bundle, if we see late payload
	const r = round(201221)
	const p = period(0)
	pWhite, pM, helper := setupP(t, r, p, cert)

	payload, pV := helper.MakeRandomProposalPayload(t, r)

	votes := make([]vote, int(soft.threshold(config.Consensus[protocol.ConsensusCurrentVersion])))
	for i := 0; i < int(soft.threshold(config.Consensus[protocol.ConsensusCurrentVersion])); i++ {
		votes[i] = helper.MakeVerifiedVote(t, i, r, p+100, soft, *pV)
	}
	bun := unauthenticatedBundle{
		Round:    r,
		Period:   p + 100,
		Step:     soft,
		Proposal: *pV,
	}

	inMsg := messageEvent{
		T: bundleVerified,
		Input: message{
			Bundle: bundle{
				U:     bun,
				Votes: votes,
			},
			UnauthenticatedBundle: bun,
		},
		Proto: ConsensusVersionView{Version: protocol.ConsensusCurrentVersion},
	}
	err, panicErr := pM.transition(inMsg)
	require.NoError(t, err)
	require.NoError(t, panicErr)

	// now, dispatch a commitable proposal
	//First, send a proposal vote. Note that proposal votes for periods
	// far in the future will be filtered, along with corresponding payload (if new)
	//Second, dispatch a payload.
	proposalVote := helper.MakeVerifiedVote(t, 0, r, p+100, propose, *pV)
	inMsg = messageEvent{
		T: voteVerified,
		Input: message{
			Vote: proposalVote,
		},
		Proto: ConsensusVersionView{Version: protocol.ConsensusCurrentVersion},
	}
	err, panicErr = pM.transition(inMsg)
	require.NoError(t, err)
	require.NoError(t, panicErr)

	// note that payloads are generally round/period agnostic, and cached only if
	// there is a corresponding (filterable) proposalVote or relevant proposal.
	inMsg = messageEvent{
		T: payloadVerified,
		Input: message{
			Proposal:                *payload,
			UnauthenticatedProposal: payload.u(),
		},
		Proto: ConsensusVersionView{Version: protocol.ConsensusCurrentVersion},
	}
	err, panicErr = pM.transition(inMsg)
	require.NoError(t, err)
	require.NoError(t, panicErr)

	// now, check cert vote generated
	certVoteEvent := ev(pseudonodeAction{T: attest, Round: r, Period: p + 100, Step: cert, Proposal: *pV})
	require.Truef(t, pM.getTrace().Contains(certVoteEvent), "Player should issue cert vote")
	require.Equalf(t, p+100, pWhite.Period, "player did not fast forward to new period")
}

func TestPlayerFFNextThresholdBottom(t *testing.T) {
	partitiontest.PartitionTest(t)

	// Set up a composed test machine starting at period 0
	const r = round(209)
	pWhite, pM, helper := setupP(t, r, period(0), soft)

	// make sure a next vote bottom for a future period fast forwards us to that period
	pV := &bottom
	futureP := period(10)
	votes := make([]vote, int(next.threshold(config.Consensus[protocol.ConsensusCurrentVersion])))
	for i := 0; i < int(next.threshold(config.Consensus[protocol.ConsensusCurrentVersion])); i++ {
		votes[i] = helper.MakeVerifiedVote(t, i, r, futureP, next, *pV)
	}
	bun := unauthenticatedBundle{
		Round:    r,
		Period:   futureP,
		Proposal: *pV,
	}
	inMsg := messageEvent{
		T: bundleVerified,
		Input: message{
			Bundle: bundle{
				U:     bun,
				Votes: votes,
			},
			UnauthenticatedBundle: bun,
		},
		Proto: ConsensusVersionView{Version: protocol.ConsensusCurrentVersion},
	}
	err, panicErr := pM.transition(inMsg)
	require.NoError(t, err)
	require.NoError(t, panicErr)
	require.Equalf(t, futureP+1, pWhite.Period, "player did not fast forward to new period")
}

func TestPlayerFFNextThresholdValue(t *testing.T) {
	partitiontest.PartitionTest(t)

	// Set up a composed test machine starting at period 0
	const r = round(209)
	pWhite, pM, helper := setupP(t, r, period(0), soft)

	// make sure a next vote bottom for a future period fast forwards us to that period
	pV := helper.MakeRandomProposalValue()
	futureP := period(10)
	votes := make([]vote, int(next.threshold(config.Consensus[protocol.ConsensusCurrentVersion])))
	for i := 0; i < int(next.threshold(config.Consensus[protocol.ConsensusCurrentVersion])); i++ {
		votes[i] = helper.MakeVerifiedVote(t, i, r, futureP, next, *pV)
	}
	bun := unauthenticatedBundle{
		Round:    r,
		Period:   futureP,
		Proposal: *pV,
	}
	inMsg := messageEvent{
		T: bundleVerified,
		Input: message{
			Bundle: bundle{
				U:     bun,
				Votes: votes,
			},
			UnauthenticatedBundle: bun,
		},
		Proto: ConsensusVersionView{Version: protocol.ConsensusCurrentVersion},
	}
	err, panicErr := pM.transition(inMsg)
	require.NoError(t, err)
	require.NoError(t, panicErr)
	require.Equalf(t, futureP+1, pWhite.Period, "player did not fast forward to new period")
}

func TestPlayerDoesNotFastForwardOldThresholdEvents(t *testing.T) {
	partitiontest.PartitionTest(t)

	// thresholds/bundles with p_k < p are useless and should not cause any logic
	// (though, in the process of generating the threshold, it should update cached next bundle)
	const r = round(209)
	const p = period(11)
	pWhite, pM, helper := setupP(t, r, p-1, soft)

	pV := helper.MakeRandomProposalValue()
	votes := make([]vote, int(next.threshold(config.Consensus[protocol.ConsensusCurrentVersion])))
	for i := 0; i < int(next.threshold(config.Consensus[protocol.ConsensusCurrentVersion])); i++ {
		votes[i] = helper.MakeVerifiedVote(t, i, r, p-1, next, *pV)
	}
	bun := unauthenticatedBundle{
		Round:    r,
		Period:   p - 1,
		Proposal: *pV,
	}
	inMsg := messageEvent{
		T: bundleVerified,
		Input: message{
			Bundle: bundle{
				U:     bun,
				Votes: votes,
			},
			UnauthenticatedBundle: bun,
		},
		Proto: ConsensusVersionView{Version: protocol.ConsensusCurrentVersion},
	}
	err, panicErr := pM.transition(inMsg)
	require.NoError(t, err)
	require.NoError(t, panicErr)

	require.Equalf(t, p, pWhite.Period, "player did not fast forward to new period")

	// update old cached next bundle
	pV = &bottom
	votes = make([]vote, int((next + 1).threshold(config.Consensus[protocol.ConsensusCurrentVersion])))
	for i := 0; i < int((next + 1).threshold(config.Consensus[protocol.ConsensusCurrentVersion])); i++ {
		votes[i] = helper.MakeVerifiedVote(t, i, r, p-1, (next + 1), *pV)
	}
	bun = unauthenticatedBundle{
		Round:    r,
		Period:   p - 1,
		Proposal: *pV,
	}
	inMsg = messageEvent{
		T: bundleVerified,
		Input: message{
			Bundle: bundle{
				U:     bun,
				Votes: votes,
			},
			UnauthenticatedBundle: bun,
		},
		Proto: ConsensusVersionView{Version: protocol.ConsensusCurrentVersion},
	}
	err, panicErr = pM.transition(inMsg)
	require.NoError(t, err)
	require.NoError(t, panicErr)

	// allow soft voting for new proposal based on bottom
	pV = helper.MakeRandomProposalValue()
	pV.OriginalPeriod = p // we need to set this to trigger soft vote; else, its a reproposal
	vv := helper.MakeVerifiedVote(t, 0, r, p, propose, *pV)
	inMsg = messageEvent{
		T: voteVerified,
		Input: message{
			Vote:                vv,
			UnauthenticatedVote: vv.u(),
		},
		Proto: ConsensusVersionView{Version: protocol.ConsensusCurrentVersion},
	}
	err, panicErr = pM.transition(inMsg)
	require.NoError(t, err)
	require.NoError(t, panicErr)

	// now, trigger soft vote timeout
	err, panicErr = pM.transition(makeTimeoutEvent())
	require.NoError(t, err)
	require.NoError(t, panicErr)

	softVoteEvent := ev(pseudonodeAction{T: attest, Round: r, Period: p, Step: soft, Proposal: *pV})
	require.Truef(t, pM.getTrace().Contains(softVoteEvent), "Player should issue soft vote")
}

// Proposals
// Contract: player should not propose unless it sees valid proof of proposal safety
func TestPlayerProposesBottomBundle(t *testing.T) {
	partitiontest.PartitionTest(t)

	// sanity check that player actually proposes something
	// player should create a new proposal
	const r = round(209)
	const p = period(11)
	pWhite, pM, helper := setupP(t, r, p-1, soft)

	// gen bottom bundle to fast forward into period 11
	pV := &bottom
	votes := make([]vote, int(next.threshold(config.Consensus[protocol.ConsensusCurrentVersion])))
	for i := 0; i < int(next.threshold(config.Consensus[protocol.ConsensusCurrentVersion])); i++ {
		votes[i] = helper.MakeVerifiedVote(t, i, r, p-1, next, *pV)
	}
	bun := unauthenticatedBundle{
		Round:    r,
		Period:   p - 1,
		Proposal: *pV,
	}
	inMsg := messageEvent{
		T: bundleVerified,
		Input: message{
			Bundle: bundle{
				U:     bun,
				Votes: votes,
			},
			UnauthenticatedBundle: bun,
		},
		Proto: ConsensusVersionView{Version: protocol.ConsensusCurrentVersion},
	}
	err, panicErr := pM.transition(inMsg)
	require.NoError(t, err)
	require.NoError(t, panicErr)

	require.Equalf(t, p, pWhite.Period, "player did not fast forward to new period")
	assembleEvent := ev(pseudonodeAction{T: assemble, Round: r, Period: p})
	require.Truef(t, pM.getTrace().Contains(assembleEvent), "Player should try to assemble new proposal")
}

func TestPlayerProposesNewRound(t *testing.T) {
	partitiontest.PartitionTest(t)

	// player should create a new proposal on new round
	const r = round(209)
	const p = period(0)
	pWhite, pM, helper := setupP(t, r-1, p, soft)
	pP, pV := helper.MakeRandomProposalPayload(t, r-1)

	// send a payload
	// store an arbitrary proposal/payload
	vVote := helper.MakeVerifiedVote(t, 0, r-1, p, propose, *pV)
	inMsg := messageEvent{
		T: voteVerified,
		Input: message{
			Vote:                vVote,
			UnauthenticatedVote: vVote.u(),
		},
	}
	err, panicErr := pM.transition(inMsg)
	require.NoError(t, err)
	require.NoError(t, panicErr)
	inMsg = messageEvent{
		T: payloadVerified,
		Input: message{
			Proposal: *pP,
		},
		Proto: ConsensusVersionView{Version: protocol.ConsensusCurrentVersion},
	}
	err, panicErr = pM.transition(inMsg)
	require.NoError(t, err)
	require.NoError(t, panicErr)

	// gen cert to move into the next round
	votes := make([]vote, int(cert.threshold(config.Consensus[protocol.ConsensusCurrentVersion])))
	for i := 0; i < int(cert.threshold(config.Consensus[protocol.ConsensusCurrentVersion])); i++ {
		votes[i] = helper.MakeVerifiedVote(t, i, r-1, p, cert, *pV)
	}
	bun := unauthenticatedBundle{
		Round:    r - 1,
		Period:   p,
		Proposal: *pV,
	}
	inMsg = messageEvent{
		T: bundleVerified,
		Input: message{
			Bundle: bundle{
				U:     bun,
				Votes: votes,
			},
			UnauthenticatedBundle: bun,
		},
		Proto: ConsensusVersionView{Version: protocol.ConsensusCurrentVersion},
	}
	err, panicErr = pM.transition(inMsg)
	require.NoError(t, err)
	require.NoError(t, panicErr)

	require.Equalf(t, r, pWhite.Round, "player did not enter new round")
	require.Equalf(t, period(0), pWhite.Period, "player did not enter period 0 in new round")
	assembleEvent := ev(pseudonodeAction{T: assemble, Round: r, Period: 0})
	require.Truef(t, pM.getTrace().Contains(assembleEvent), "Player should try to assemble new proposal")
}

func TestPlayerCertificateThenPayloadEntersNewRound(t *testing.T) {
	partitiontest.PartitionTest(t)

	// player should create a new proposal on new round
	const r = round(209)
	const p = period(0)
	pWhite, pM, helper := setupP(t, r-1, p, soft)
	pP, pV := helper.MakeRandomProposalPayload(t, r-1)

	// gen cert; this should not advance into next round
	votes := make([]vote, int(cert.threshold(config.Consensus[protocol.ConsensusCurrentVersion])))
	for i := 0; i < int(cert.threshold(config.Consensus[protocol.ConsensusCurrentVersion])); i++ {
		votes[i] = helper.MakeVerifiedVote(t, i, r-1, p, cert, *pV)
	}
	bun := unauthenticatedBundle{
		Round:    r - 1,
		Period:   p,
		Proposal: *pV,
	}
	inMsg := messageEvent{
		T: bundleVerified,
		Input: message{
			Bundle: bundle{
				U:     bun,
				Votes: votes,
			},
			UnauthenticatedBundle: bun,
		},
		Proto: ConsensusVersionView{Version: protocol.ConsensusCurrentVersion},
	}
	err, panicErr := pM.transition(inMsg)
	require.NoError(t, err)
	require.NoError(t, panicErr)

	require.Equalf(t, r-1, pWhite.Round, "player entered new round but shouldn't have without payload")
	assembleEvent := ev(pseudonodeAction{T: assemble, Round: r, Period: 0})
	require.Falsef(t, pM.getTrace().Contains(assembleEvent), "Player should not try to assemble new proposal without new round")

	// send a payload corresponding with previous cert. now we should enter new round
	inMsg = messageEvent{
		T: payloadVerified,
		Input: message{
			Proposal: *pP,
		},
		Proto: ConsensusVersionView{Version: protocol.ConsensusCurrentVersion},
	}
	err, panicErr = pM.transition(inMsg)
	require.NoError(t, err)
	require.NoError(t, panicErr)

	require.Equalf(t, r, pWhite.Round, "player did not enter new round")
	require.Equalf(t, period(0), pWhite.Period, "player did not enter period 0 in new round")
	require.Truef(t, pM.getTrace().Contains(assembleEvent), "Player should try to assemble new proposal")
}

func TestPlayerReproposesNextValueBundleWithoutPayload(t *testing.T) {
	partitiontest.PartitionTest(t)

	// Even having not seen the payload, player should still repropose
	const r = round(209)
	const p = period(11)
	pWhite, pM, helper := setupP(t, r, p-1, soft)
	pV := helper.MakeRandomProposalValue()

	// gen next value bundle to fast forward into period 11
	votes := make([]vote, int(next.threshold(config.Consensus[protocol.ConsensusCurrentVersion])))
	for i := 0; i < int(next.threshold(config.Consensus[protocol.ConsensusCurrentVersion])); i++ {
		votes[i] = helper.MakeVerifiedVote(t, i, r, p-1, next, *pV)
	}
	bun := unauthenticatedBundle{
		Round:    r,
		Period:   p - 1,
		Proposal: *pV,
	}
	inMsg := messageEvent{
		T: bundleVerified,
		Input: message{
			Bundle: bundle{
				U:     bun,
				Votes: votes,
			},
			UnauthenticatedBundle: bun,
		},
		Proto: ConsensusVersionView{Version: protocol.ConsensusCurrentVersion},
	}
	err, panicErr := pM.transition(inMsg)
	require.NoError(t, err)
	require.NoError(t, panicErr)

	// check player fast-forwarded, rezeros, reproposed, relays next-value bundle
	require.Equalf(t, p, pWhite.Period, "player did not fast forward to new period")
	zeroEvent := ev(rezeroAction{})
	require.Truef(t, pM.getTrace().Contains(zeroEvent), "Player should reset clock")
	reproposeEvent := ev(pseudonodeAction{T: repropose, Round: r, Period: p, Proposal: *pV})
	require.Truef(t, pM.getTrace().Contains(reproposeEvent), "Player should repropose from next-value quorum")
	relayEvent := ev(networkAction{T: broadcast, Tag: protocol.VoteBundleTag, UnauthenticatedBundle: bun})
	require.Truef(t, pM.getTrace().Contains(relayEvent), "Player should relay freshest bundle = next value bundle")
}

func TestPlayerReproposesNextValueBundleRelaysPayload(t *testing.T) {
	partitiontest.PartitionTest(t)

	// player should forward the proposal payload, forwad freshest bundle, and broadcast a reproposal vote.
	// which comes from the previous period. (has period set to p - 1)
	const r = round(209)
	const p = period(11)
	pWhite, pM, helper := setupP(t, r, p-1, soft)
	payload, pV := helper.MakeRandomProposalPayload(t, r)

	// submit a proposal/payload
	vv := helper.MakeVerifiedVote(t, 0, r, p-1, propose, *pV)
	inMsg := messageEvent{
		T: voteVerified,
		Input: message{
			Vote:                vv,
			UnauthenticatedVote: vv.u(),
		},
		Proto: ConsensusVersionView{Version: protocol.ConsensusCurrentVersion},
	}
	err, panicErr := pM.transition(inMsg)
	require.NoError(t, err)
	require.NoError(t, panicErr)
	inMsg = messageEvent{
		T: payloadVerified,
		Input: message{
			Proposal:                *payload,
			UnauthenticatedProposal: payload.u(),
		},
		Proto: ConsensusVersionView{Version: protocol.ConsensusCurrentVersion},
	}
	err, panicErr = pM.transition(inMsg)
	require.NoError(t, err)
	require.NoError(t, panicErr)

	// gen next value bundle to fast forward into period 11
	votes := make([]vote, int(next.threshold(config.Consensus[protocol.ConsensusCurrentVersion])))
	for i := 0; i < int(next.threshold(config.Consensus[protocol.ConsensusCurrentVersion])); i++ {
		votes[i] = helper.MakeVerifiedVote(t, i, r, p-1, next, *pV)
	}
	bun := unauthenticatedBundle{
		Round:    r,
		Period:   p - 1,
		Proposal: *pV,
	}
	inMsg = messageEvent{
		T: bundleVerified,
		Input: message{
			Bundle: bundle{
				U:     bun,
				Votes: votes,
			},
			UnauthenticatedBundle: bun,
		},
		Proto: ConsensusVersionView{Version: protocol.ConsensusCurrentVersion},
	}
	err, panicErr = pM.transition(inMsg)
	require.NoError(t, err)
	require.NoError(t, panicErr)

	// check player fast-forwarded, rezeros, reproposed, relays next-value bundle
	require.Equalf(t, p, pWhite.Period, "player did not fast forward to new period")
	zeroEvent := ev(rezeroAction{})
	require.Truef(t, pM.getTrace().Contains(zeroEvent), "Player should reset clock")
	reproposeEvent := ev(pseudonodeAction{T: repropose, Round: r, Period: p, Proposal: *pV})
	require.Truef(t, pM.getTrace().Contains(reproposeEvent), "Player should repropose from next-value quorum")
	relayEvent := ev(networkAction{T: broadcast, Tag: protocol.VoteBundleTag, UnauthenticatedBundle: bun})
	require.Truef(t, pM.getTrace().Contains(relayEvent), "Player should relay freshest bundle = next value bundle")

	// simulate the pseudonode
	vote := helper.MakeVerifiedVote(t, 0, r, p, propose, *pV)
	inMsg = messageEvent{
		T: votePresent,
		Input: message{
			UnauthenticatedVote: vote.u(),
		},
		Proto: ConsensusVersionView{Version: protocol.ConsensusCurrentVersion},
	}
	err, panicErr = pM.transition(inMsg)
	require.NoError(t, err)
	require.NoError(t, panicErr)

	// simulate the cryptoverifier
	inMsg = messageEvent{
		T: voteVerified,
		Input: message{
			Vote:                vote,
			UnauthenticatedVote: vote.u(),
		},
		Proto: ConsensusVersionView{Version: protocol.ConsensusCurrentVersion},
	}
	err, panicErr = pM.transition(inMsg)
	require.NoError(t, err)
	require.NoError(t, panicErr)

	// check payload is relayed
	relayPayloadEvent := ev(networkAction{T: relay, Tag: protocol.ProposalPayloadTag, CompoundMessage: compoundMessage{Proposal: payload.u(), Vote: vote.u()}})
	require.Truef(t, pM.getTrace().Contains(relayPayloadEvent), "Player should relay payload on reproposal")
}

// Commitment
func TestPlayerCommitsCertThreshold(t *testing.T) {
	partitiontest.PartitionTest(t)

	const r = round(20239)
	const p = period(1001)
	pWhite, pM, helper := setupP(t, r-1, p, soft)
	pP, pV := helper.MakeRandomProposalPayload(t, r-1)

	// send a payload
	// store an arbitrary proposal/payload
	vVote := helper.MakeVerifiedVote(t, 0, r-1, p, propose, *pV)
	inMsg := messageEvent{
		T: voteVerified,
		Input: message{
			Vote:                vVote,
			UnauthenticatedVote: vVote.u(),
		},
	}
	err, panicErr := pM.transition(inMsg)
	require.NoError(t, err)
	require.NoError(t, panicErr)
	inMsg = messageEvent{
		T: payloadVerified,
		Input: message{
			Proposal: *pP,
		},
		Proto: ConsensusVersionView{Version: protocol.ConsensusCurrentVersion},
	}
	err, panicErr = pM.transition(inMsg)
	require.NoError(t, err)
	require.NoError(t, panicErr)

	// gen cert to move into the next round
	votes := make([]vote, int(cert.threshold(config.Consensus[protocol.ConsensusCurrentVersion])))
	for i := 0; i < int(cert.threshold(config.Consensus[protocol.ConsensusCurrentVersion])); i++ {
		votes[i] = helper.MakeVerifiedVote(t, i, r-1, p, cert, *pV)
	}
	bun := unauthenticatedBundle{
		Round:    r - 1,
		Period:   p,
		Proposal: *pV,
	}
	inMsg = messageEvent{
		T: bundleVerified,
		Input: message{
			Bundle: bundle{
				U:     bun,
				Votes: votes,
			},
			UnauthenticatedBundle: bun,
		},
		Proto: ConsensusVersionView{Version: protocol.ConsensusCurrentVersion},
	}
	err, panicErr = pM.transition(inMsg)
	require.NoError(t, err)
	require.NoError(t, panicErr)

	require.Equalf(t, r, pWhite.Round, "player did not enter new round")
	require.Equalf(t, period(0), pWhite.Period, "player did not enter period 0 in new round")
	commitEvent := ev(ensureAction{Certificate: Certificate(bun), Payload: *pP})
	require.Truef(t, pM.getTrace().Contains(commitEvent), "Player should try to ensure block/digest on ledger")
}

// Recovery = Re
const testPartitionPeriod = 3

var testPartitionStep = partitionStep

func TestPlayerRePropagatesFreshestBundle(t *testing.T) {
	partitiontest.PartitionTest(t)

	// let's just fire a bunch of timeouts
	const r = round(20239)
	const p = period(2)
	pWhite, pM, helper := setupP(t, r, p, soft)

	// gen next bundle to move into the next round
	pV := helper.MakeRandomProposalValue()
	votes := make([]vote, int(next.threshold(config.Consensus[protocol.ConsensusCurrentVersion])))
	for i := 0; i < int(next.threshold(config.Consensus[protocol.ConsensusCurrentVersion])); i++ {
		votes[i] = helper.MakeVerifiedVote(t, i, r, p-1, next, *pV)
	}
	bun := unauthenticatedBundle{
		Round:    r,
		Period:   p - 1,
		Proposal: *pV,
	}
	inMsg := messageEvent{
		T: bundleVerified,
		Input: message{
			Bundle: bundle{
				U:     bun,
				Votes: votes,
			},
			UnauthenticatedBundle: bun,
		},
		Proto: ConsensusVersionView{Version: protocol.ConsensusCurrentVersion},
	}
	err, panicErr := pM.transition(inMsg)
	require.NoError(t, err)
	require.NoError(t, panicErr)

	require.Equalf(t, p, pWhite.Period, "player did not enter new period")

	// now, trigger soft vote timeout
	err, panicErr = pM.transition(makeTimeoutEvent())
	require.NoError(t, err)
	require.NoError(t, panicErr)

	// now, trigger cert vote timeout; now step = next
	err, panicErr = pM.transition(makeTimeoutEvent())
	require.NoError(t, err)
	require.NoError(t, panicErr)

	for i := 3; i < int(testPartitionStep); i++ {
		err, panicErr = pM.transition(makeTimeoutEvent())
		require.NoError(t, err)
		require.NoError(t, panicErr)
		// actually send the next next vote
		err, panicErr = pM.transition(makeTimeoutEvent())
		require.NoError(t, err)
		require.NoError(t, panicErr)
	}

	// check if partitioned (this is hardcoded in implementation?)
	require.Truef(t, pWhite.partitioned(), "player should detect partition but isn't")

	resynchEvent := ev(networkAction{T: broadcast, Tag: protocol.VoteBundleTag, UnauthenticatedBundle: bun})
	require.Truef(t, pM.getTrace().Contains(resynchEvent), "Player should try to repropagate freshest bundle")
}

func TestPlayerPropagatesProposalPayload(t *testing.T) {
	partitiontest.PartitionTest(t)

	// if a player receives a payload from the network, it should relay it.
	const r = round(209)
	_, pM, helper := setupP(t, r, 0, soft)
	payload, pV := helper.MakeRandomProposalPayload(t, r)

	// store an arbitrary proposal/payload
	vVote := helper.MakeVerifiedVote(t, 0, r, 0, propose, *pV)
	inMsg := messageEvent{
		T: voteVerified,
		Input: message{
			Vote:                vVote,
			UnauthenticatedVote: vVote.u(),
		},
	}
	err, panicErr := pM.transition(inMsg)
	require.NoError(t, err)
	require.NoError(t, panicErr)

	m := message{
		messageHandle:           "msghandle",
		UnauthenticatedProposal: payload.u(),
	}
	inMsg = messageEvent{
		T:     payloadPresent,
		Input: m,
	}
	err, panicErr = pM.transition(inMsg)
	require.NoError(t, err)
	require.NoError(t, panicErr)

	relayPayloadEvent := ev(networkAction{T: relay, Tag: protocol.ProposalPayloadTag, CompoundMessage: compoundMessage{Proposal: payload.u()}})
	require.Truef(t, pM.getTrace().Contains(relayPayloadEvent), "Player should relay payload on reception")
}

func TestPlayerPropagatesOwnProposalPayload(t *testing.T) {
	partitiontest.PartitionTest(t)

	// if a player receives a PayloadVerified event with its own payload, it should relay it.
	const r = round(209)
	_, pM, helper := setupP(t, r, 0, soft)
	payload, pV := helper.MakeRandomProposalPayload(t, r)

	// store an arbitrary proposal/payload
	vVote := helper.MakeVerifiedVote(t, 0, r, 0, propose, *pV)
	inMsg := messageEvent{
		T: voteVerified,
		Input: message{
			Vote:                vVote,
			UnauthenticatedVote: vVote.u(),
		},
	}
	err, panicErr := pM.transition(inMsg)
	require.NoError(t, err)
	require.NoError(t, panicErr)

	m := message{
		UnauthenticatedProposal: payload.u(),
		Proposal:                *payload,
	}
	inMsg = messageEvent{
		T:     payloadVerified,
		Input: m,
	}
	err, panicErr = pM.transition(inMsg)
	require.NoError(t, err)
	require.NoError(t, panicErr)

	relayPayloadEvent := ev(networkAction{T: relay, Tag: protocol.ProposalPayloadTag, CompoundMessage: compoundMessage{Proposal: payload.u()}})
	require.Truef(t, pM.getTrace().Contains(relayPayloadEvent), "Player should relay own payload")
}

func TestPlayerPropagatesProposalPayloadFutureRound(t *testing.T) {
	partitiontest.PartitionTest(t)

	// if a player receives a proposal payload for a future round, it should still
	// propagate it at some point.
	const r = round(209)
	_, pM, helper := setupP(t, r, 0, soft)
	payload, pV := helper.MakeRandomProposalPayload(t, r+1)

	// store an arbitrary proposal/payload
	vVote := helper.MakeVerifiedVote(t, 0, r+1, 0, propose, *pV)
	inMsg := messageEvent{
		T: voteVerified,
		Input: message{
			Vote:                vVote,
			UnauthenticatedVote: vVote.u(),
		},
	}
	err, panicErr := pM.transition(inMsg)
	require.NoError(t, err)
	require.NoError(t, panicErr)

	m := message{
		messageHandle:           "msghandle",
		UnauthenticatedProposal: payload.u(),
	}
	inMsg = messageEvent{
		T:     payloadPresent,
		Input: m,
	}
	err, panicErr = pM.transition(inMsg)
	require.NoError(t, err)
	require.NoError(t, panicErr)

	// advance to the next round
	msg := roundInterruptionEvent{
		Round: r + 1,
	}
	err, panicErr = pM.transition(msg)
	require.NoError(t, err)
	require.NoError(t, panicErr)

	relayPayloadEvent := ev(networkAction{T: relay, Tag: protocol.ProposalPayloadTag, CompoundMessage: compoundMessage{Proposal: payload.u()}})
	require.Truef(t, pM.getTrace().Contains(relayPayloadEvent), "Player should relay payload on new round")
}

func TestPlayerRePropagatesProposalPayload(t *testing.T) {
	partitiontest.PartitionTest(t)

	// if player broadcasts a non-bottom freshest bundle during recovery/resynch, broadcast the
	// associated proposal payload. note this is distinct from relaying the payload
	// on seeing a reproposal/proposal vote.
	const r = round(209)
	const p = period(11)
	require.Truef(t, p >= testPartitionPeriod, "test case must force player into partitioned period")
	pWhite, pM, helper := setupP(t, r, p-1, soft)
	payload, pV := helper.MakeRandomProposalPayload(t, r)

	// store an arbitrary proposal/payload
	vVote := helper.MakeVerifiedVote(t, 0, r, p-1, propose, *pV)
	inMsg := messageEvent{
		T: voteVerified,
		Input: message{
			Vote:                vVote,
			UnauthenticatedVote: vVote.u(),
		},
	}
	err, panicErr := pM.transition(inMsg)
	require.NoError(t, err)
	require.NoError(t, panicErr)
	inMsg = messageEvent{
		T: payloadVerified,
		Input: message{
			Proposal: *payload,
		},
		Proto: ConsensusVersionView{Version: protocol.ConsensusCurrentVersion},
	}
	err, panicErr = pM.transition(inMsg)
	require.NoError(t, err)
	require.NoError(t, panicErr)

	// let's stage the value in period 10, so that we relay the block at the end of period 10
	votes := make([]vote, int(soft.threshold(config.Consensus[protocol.ConsensusCurrentVersion])))
	for i := 0; i < int(soft.threshold(config.Consensus[protocol.ConsensusCurrentVersion])); i++ {
		votes[i] = helper.MakeVerifiedVote(t, i, r, p-1, soft, *pV)
	}
	bun := unauthenticatedBundle{
		Round:    r,
		Period:   p - 1,
		Proposal: *pV,
	}
	inMsg = messageEvent{
		T: bundleVerified,
		Input: message{
			Bundle: bundle{
				U:     bun,
				Votes: votes,
			},
			UnauthenticatedBundle: bun,
		},
		Proto: ConsensusVersionView{Version: protocol.ConsensusCurrentVersion},
	}
	err, panicErr = pM.transition(inMsg)
	require.NoError(t, err)
	require.NoError(t, panicErr)

	// gen next value bundle to fast forward into period 11
	votes = make([]vote, int(next.threshold(config.Consensus[protocol.ConsensusCurrentVersion])))
	for i := 0; i < int(next.threshold(config.Consensus[protocol.ConsensusCurrentVersion])); i++ {
		votes[i] = helper.MakeVerifiedVote(t, i, r, p-1, next, *pV)
	}
	bun = unauthenticatedBundle{
		Round:    r,
		Period:   p - 1,
		Proposal: *pV,
	}
	inMsg = messageEvent{
		T: bundleVerified,
		Input: message{
			Bundle: bundle{
				U:     bun,
				Votes: votes,
			},
			UnauthenticatedBundle: bun,
		},
		Proto: ConsensusVersionView{Version: protocol.ConsensusCurrentVersion},
	}
	err, panicErr = pM.transition(inMsg)
	require.NoError(t, err)
	require.NoError(t, panicErr)

	// check player is partitioned and is attempting to resynch other processes
	require.Truef(t, pWhite.partitioned(), "player should detect partition but isn't")
	relayEvent := ev(networkAction{T: broadcast, Tag: protocol.VoteBundleTag, UnauthenticatedBundle: bun})
	require.Truef(t, pM.getTrace().Contains(relayEvent), "Player should relay freshest bundle = next value bundle")

	// check payload is relayed due to staging, even if it is not pinned
	relayPayloadEvent := ev(networkAction{T: broadcast, Tag: protocol.ProposalPayloadTag, CompoundMessage: compoundMessage{Proposal: payload.u()}})
	require.Truef(t, pM.getTrace().Contains(relayPayloadEvent), "Player should relay payload on resynch")

	// now, let's say someone saw the next value bundle, and they reproposed
	vVote = helper.MakeVerifiedVote(t, 100, r, p, propose, *pV)
	inMsg = messageEvent{
		T: voteVerified,
		Input: message{
			Vote:                vVote,
			UnauthenticatedVote: vVote.u(),
		},
		Proto: ConsensusVersionView{Version: protocol.ConsensusCurrentVersion},
	}
	err, panicErr = pM.transition(inMsg)
	require.NoError(t, err)
	require.NoError(t, panicErr)

	// we should attach a relay payload to this proposal
	relayPayloadEvent = ev(networkAction{T: broadcast, Tag: protocol.ProposalPayloadTag, CompoundMessage: compoundMessage{Proposal: payload.u(), Vote: vVote.u()}})
	require.Truef(t, pM.getTrace().Contains(relayPayloadEvent), "Player should relay payload on resynch")

	// now, trigger soft vote timeout
	err, panicErr = pM.transition(makeTimeoutEvent())
	require.NoError(t, err)
	require.NoError(t, panicErr)

	// now, trigger cert vote timeout; now step = next
	pM.resetTrace()
	err, panicErr = pM.transition(makeTimeoutEvent())
	require.NoError(t, err)
	require.NoError(t, panicErr)
	// check that this next vote contains old pV
	relayPayloadEvent = ev(networkAction{T: broadcast, Tag: protocol.ProposalPayloadTag, CompoundMessage: compoundMessage{Proposal: payload.u()}})
	require.Truef(t, pM.getTrace().Contains(relayPayloadEvent), "Player should relay payload on resynch")

	// now, stage a new payload for this same period p.
	payloadNext, pVNext := helper.MakeRandomProposalPayload(t, r)
	votes = make([]vote, int(soft.threshold(config.Consensus[protocol.ConsensusCurrentVersion])))
	for i := 0; i < int(soft.threshold(config.Consensus[protocol.ConsensusCurrentVersion])); i++ {
		votes[i] = helper.MakeVerifiedVote(t, i, r, p, soft, *pVNext)
	}
	bun = unauthenticatedBundle{
		Round:    r,
		Period:   p,
		Proposal: *pVNext,
	}
	inMsg = messageEvent{
		T: bundleVerified,
		Input: message{
			Bundle: bundle{
				U:     bun,
				Votes: votes,
			},
			UnauthenticatedBundle: bun,
		},
		Proto: ConsensusVersionView{Version: protocol.ConsensusCurrentVersion},
	}
	err, panicErr = pM.transition(inMsg)
	require.NoError(t, err)
	require.NoError(t, panicErr)
	// Also deliver the payload this period.
	vVote = helper.MakeVerifiedVote(t, 0, r, p, propose, *pVNext)
	inMsg = messageEvent{
		T: voteVerified,
		Input: message{
			Vote:                vVote,
			UnauthenticatedVote: vVote.u(),
		},
	}
	err, panicErr = pM.transition(inMsg)
	require.NoError(t, err)
	require.NoError(t, panicErr)
	inMsg = messageEvent{
		T: payloadVerified,
		Input: message{
			Proposal: *payloadNext,
		},
		Proto: ConsensusVersionView{Version: protocol.ConsensusCurrentVersion},
	}
	err, panicErr = pM.transition(inMsg)
	require.NoError(t, err)
	require.NoError(t, panicErr)

	// make sure we relay the new payload (staged has precedence over pinned)
	// now, trigger second next step
	pM.resetTrace()
	err, panicErr = pM.transition(makeTimeoutEvent()) // inject randomness
	require.NoError(t, err)
	require.NoError(t, panicErr)
	err, panicErr = pM.transition(makeTimeoutEvent()) // actually send next + 1 vote
	require.NoError(t, err)
	require.NoError(t, panicErr)
	relayPayloadEvent = ev(networkAction{T: broadcast, Tag: protocol.ProposalPayloadTag, CompoundMessage: compoundMessage{Proposal: payloadNext.u()}})
	fmt.Println(relayPayloadEvent)
	require.Truef(t, pM.getTrace().Contains(relayPayloadEvent), "Player should relay staged payload over pinned payload on resynch")
}

func TestPlayerPropagatesProposalVote(t *testing.T) {
	partitiontest.PartitionTest(t)

	const r = round(209)
	_, pM, helper := setupP(t, r, 0, soft)
	_, pV := helper.MakeRandomProposalPayload(t, r)

	vVote := helper.MakeVerifiedVote(t, 0, r, 0, propose, *pV)
	inMsg := messageEvent{
		T: voteVerified,
		Input: message{
			Vote:                vVote,
			UnauthenticatedVote: vVote.u(),
		},
		Proto: ConsensusVersionView{Version: protocol.ConsensusCurrentVersion},
	}
	err, panicErr := pM.transition(inMsg)
	require.NoError(t, err)
	require.NoError(t, panicErr)

	relayVoteEvent := ev(networkAction{T: relay, Tag: protocol.AgreementVoteTag, UnauthenticatedVote: vVote.u()})
	require.Truef(t, pM.getTrace().Contains(relayVoteEvent), "Player should relay proposal vote")
}

func TestPlayerPropagatesSoftVote(t *testing.T) {
	partitiontest.PartitionTest(t)

	const r = round(209)
	_, pM, helper := setupP(t, r, 0, soft)
	_, pV := helper.MakeRandomProposalPayload(t, r)

	vVote := helper.MakeVerifiedVote(t, 0, r, 0, soft, *pV)
	inMsg := messageEvent{
		T: voteVerified,
		Input: message{
			Vote:                vVote,
			UnauthenticatedVote: vVote.u(),
		},
		Proto: ConsensusVersionView{Version: protocol.ConsensusCurrentVersion},
	}
	err, panicErr := pM.transition(inMsg)
	require.NoError(t, err)
	require.NoError(t, panicErr)

	relayVoteEvent := ev(networkAction{T: relay, Tag: protocol.AgreementVoteTag, UnauthenticatedVote: vVote.u()})
	require.Truef(t, pM.getTrace().Contains(relayVoteEvent), "Player should relay soft vote")
}

func TestPlayerPropagatesCertVote(t *testing.T) {
	partitiontest.PartitionTest(t)

	const r = round(209)
	_, pM, helper := setupP(t, r, 0, cert)
	_, pV := helper.MakeRandomProposalPayload(t, r)

	vVote := helper.MakeVerifiedVote(t, 0, r, 0, cert, *pV)
	inMsg := messageEvent{
		T: voteVerified,
		Input: message{
			Vote:                vVote,
			UnauthenticatedVote: vVote.u(),
		},
		Proto: ConsensusVersionView{Version: protocol.ConsensusCurrentVersion},
	}
	err, panicErr := pM.transition(inMsg)
	require.NoError(t, err)
	require.NoError(t, panicErr)

	relayVoteEvent := ev(networkAction{T: relay, Tag: protocol.AgreementVoteTag, UnauthenticatedVote: vVote.u()})
	require.Truef(t, pM.getTrace().Contains(relayVoteEvent), "Player should relay cert vote")
}

// Malformed Messages
// check both proposals, proposal payloads, and votes, bundles
func TestPlayerDisconnectsFromMalformedProposalVote(t *testing.T) {
	partitiontest.PartitionTest(t)

	const r = round(201221)
	const p = period(0)
	_, pM, helper := setupP(t, r, p, cert)

	verifyError := makeSerErrStr("test error")

	// check disconnect on malformed proposal votes
	proposalVote := helper.MakeVerifiedVote(t, 0, r, p, propose, bottom)
	m := message{
		Vote:                proposalVote,
		UnauthenticatedVote: proposalVote.u(),
	}
	inMsg := messageEvent{
		T:     voteVerified,
		Input: m,
		Err:   verifyError,
	}
	err, panicErr := pM.transition(inMsg)
	require.NoError(t, err)
	require.NoError(t, panicErr)
	require.Truef(t, pM.getTrace().ContainsFn(func(b event) bool {
		if b.t() != wrappedAction {
			return false
		}
		wrapper := b.(wrappedActionEvent)
		if wrapper.action.t() != disconnect {
			return false
		}
		act := wrapper.action.(networkAction)
		if act.T == disconnect && act.h == m.messageHandle && act.Err != nil {
			return true
		}
		return false
	}), "Player should disconnect due to malformed proposal")
}

func TestPlayerIgnoresMalformedPayload(t *testing.T) {
	partitiontest.PartitionTest(t)

	const r = round(201221)
	const p = period(0)
	_, pM, _ := setupP(t, r, p, cert)

	verifyError := makeSerErrStr("test error")

	// check ignore on malformed payloads
	m := message{
		messageHandle:           "uniquemessage",
		Proposal:                proposal{},
		UnauthenticatedProposal: unauthenticatedProposal{},
	}
	inMsg := messageEvent{
		T:     payloadVerified,
		Input: m,
		Err:   verifyError,
	}
	err, panicErr := pM.transition(inMsg)
	require.NoError(t, err)
	require.NoError(t, panicErr)
	require.Truef(t, pM.getTrace().ContainsFn(func(b event) bool {
		if b.t() != wrappedAction {
			return false
		}
		wrapper := b.(wrappedActionEvent)
		if wrapper.action.t() != ignore {
			return false
		}
		act := wrapper.action.(networkAction)
		if act.T == ignore && act.h == m.messageHandle && act.Err != nil {
			return true
		}
		return false
	}), "Player should ignore malformed payload")
}

func TestPlayerDisconnectsFromMalformedVotes(t *testing.T) {
	partitiontest.PartitionTest(t)

	const r = round(201221)
	const p = period(0)
	_, pM, helper := setupP(t, r, p, cert)

	verifyError := makeSerErrStr("test error")

	// check disconnect on malformed votes
	vv := helper.MakeVerifiedVote(t, 0, r, p, soft, bottom)
	m := message{
		Vote:                vv,
		UnauthenticatedVote: vv.u(),
		messageHandle:       "uniquemalformedvote",
	}
	inMsg := messageEvent{
		T:     voteVerified,
		Input: m,
		Err:   verifyError,
	}
	err, panicErr := pM.transition(inMsg)
	require.NoError(t, err)
	require.NoError(t, panicErr)
	require.Truef(t, pM.getTrace().ContainsFn(func(b event) bool {
		if b.t() != wrappedAction {
			return false
		}
		wrapper := b.(wrappedActionEvent)
		if wrapper.action.t() != disconnect {
			return false
		}
		act := wrapper.action.(networkAction)
		if act.T == disconnect && act.h == m.messageHandle && act.Err != nil {
			return true
		}
		return false
	}), "Player should disconnect due to malformed vote")
}

func TestPlayerDisconnectsFromMalformedBundles(t *testing.T) {
	partitiontest.PartitionTest(t)

	const r = round(201221)
	const p = period(0)
	_, pM, _ := setupP(t, r, p, cert)

	verifyError := makeSerErrStr("test error")

	// check disconnect on malformed bundles
	m := message{
		Bundle:                bundle{},
		UnauthenticatedBundle: unauthenticatedBundle{},
		messageHandle:         "uniquemalformedBundle",
	}
	inMsg := messageEvent{
		Err:   verifyError,
		T:     bundleVerified,
		Input: m,
	}
	err, panicErr := pM.transition(inMsg)
	require.NoError(t, err)
	require.NoError(t, panicErr)
	require.Truef(t, pM.getTrace().ContainsFn(func(b event) bool {
		if b.t() != wrappedAction {
			return false
		}
		wrapper := b.(wrappedActionEvent)
		if wrapper.action.t() != disconnect {
			return false
		}
		act := wrapper.action.(networkAction)
		if act.T == disconnect && act.h == m.messageHandle && act.Err != nil {
			return true
		}
		return false
	}), "Player should disconnect due to malformed bundle")
}

// Helper Sanity Checks
func TestPlayerRequestsVoteVerification(t *testing.T) {
	partitiontest.PartitionTest(t)

	const r = round(201221)
	const p = period(0)
	_, pM, helper := setupP(t, r, p, cert)
	pV := helper.MakeRandomProposalValue()
	vote := helper.MakeVerifiedVote(t, 0, r, p, soft, *pV)
	m := message{
		UnauthenticatedVote: vote.u(),
	}
	inMsg := messageEvent{
		T:     votePresent,
		Input: m,
	}
	err, panicErr := pM.transition(inMsg)
	require.NoError(t, err)
	require.NoError(t, panicErr)

	verifyEvent := ev(cryptoAction{T: verifyVote, M: m, TaskIndex: 0})
	require.Truef(t, pM.getTrace().Contains(verifyEvent), "Player should verify vote")
}

func TestPlayerRequestsProposalVoteVerification(t *testing.T) {
	partitiontest.PartitionTest(t)

	const r = round(1)
	const p = period(0)
	_, pM, helper := setupP(t, r, p, cert)
	pV := helper.MakeRandomProposalValue()
	vote := helper.MakeVerifiedVote(t, 0, r, p, propose, *pV)
	m := message{
		UnauthenticatedVote: vote.u(),
	}
	inMsg := messageEvent{
		T:     votePresent,
		Input: m,
	}
	err, panicErr := pM.transition(inMsg)
	require.NoError(t, err)
	require.NoError(t, panicErr)

	verifyEvent := ev(cryptoAction{T: verifyVote, M: m, TaskIndex: 0})
	require.Truef(t, pM.getTrace().Contains(verifyEvent), "Player should verify vote")
}

func TestPlayerRequestsBundleVerification(t *testing.T) {
	partitiontest.PartitionTest(t)

	const r = round(201221)
	const p = period(0)
	_, pM, _ := setupP(t, r, p, cert)
	bun := unauthenticatedBundle{
		Round:  r,
		Period: p,
	}
	m := message{
		UnauthenticatedBundle: bun,
	}
	inMsg := messageEvent{
		T:     bundlePresent,
		Input: m,
	}
	err, panicErr := pM.transition(inMsg)
	require.NoError(t, err)
	require.NoError(t, panicErr)
	verifyEvent := ev(cryptoAction{T: verifyBundle, M: m, TaskIndex: 0})
	require.Truef(t, pM.getTrace().Contains(verifyEvent), "Player should verify bundle")
}

// Payload Pipelining
func TestPlayerRequestsPayloadVerification(t *testing.T) {
	partitiontest.PartitionTest(t)

	const r = round(201221)
	const p = period(0)
	_, pM, helper := setupP(t, r, p, cert)
	payload, pV := helper.MakeRandomProposalPayload(t, r)

	// submit a proposal/initial payload
	vv := helper.MakeVerifiedVote(t, 0, r, p, propose, *pV)
	inMsg := messageEvent{
		T: voteVerified,
		Input: message{
			Vote:                vv,
			UnauthenticatedVote: vv.u(),
		},
	}
	err, panicErr := pM.transition(inMsg)
	require.NoError(t, err)
	require.NoError(t, panicErr)
	m := message{
		UnauthenticatedProposal: payload.u(),
	}
	inMsg = messageEvent{
		T:     payloadPresent,
		Input: m,
	}
	err, panicErr = pM.transition(inMsg)
	require.NoError(t, err)
	require.NoError(t, panicErr)

	// make sure payload verify request
	verifyEvent := ev(cryptoAction{T: verifyPayload, M: m, TaskIndex: 0})
	require.Truef(t, pM.getTrace().Contains(verifyEvent), "Player should verify payload")

}

func TestPlayerRequestsPipelinedPayloadVerification(t *testing.T) {
	partitiontest.PartitionTest(t)

	const r = round(201221)
	const p = period(0)
	pWhite, pM, helper := setupP(t, r, p, cert)
	// also make sure we ask for payload verification when entering a new round
	payloadTwo, pVTwo := helper.MakeRandomProposalPayload(t, r+1)
	vv := helper.MakeVerifiedVote(t, 0, r+1, 0, propose, *pVTwo)
	inMsg := messageEvent{
		T: voteVerified,
		Input: message{
			Vote:                vv,
			UnauthenticatedVote: vv.u(),
		},
	}
	err, panicErr := pM.transition(inMsg)
	require.NoError(t, err)
	require.NoError(t, panicErr)
	m := message{
		UnauthenticatedProposal: payloadTwo.u(),
		messageHandle:           "r2",
	}
	inMsg = messageEvent{
		T:     payloadPresent,
		Input: m,
	}
	err, panicErr = pM.transition(inMsg)
	require.NoError(t, err)
	require.NoError(t, panicErr)
	// make sure no payload verify request, because its for the next round
	verifyEvent := ev(cryptoAction{T: verifyPayload, M: m, TaskIndex: 0})
	require.Falsef(t, pM.getTrace().Contains(verifyEvent), "Player should not verify payload from r + 1")

	// now enter next round
	pP, pV := helper.MakeRandomProposalPayload(t, r)
	// send a payload
	// store an arbitrary proposal/payload
	vVote := helper.MakeVerifiedVote(t, 0, r, p, propose, *pV)
	inMsg = messageEvent{
		T: voteVerified,
		Input: message{
			Vote:                vVote,
			UnauthenticatedVote: vVote.u(),
		},
	}
	err, panicErr = pM.transition(inMsg)
	require.NoError(t, err)
	require.NoError(t, panicErr)
	inMsg = messageEvent{
		T: payloadVerified,
		Input: message{
			Proposal: *pP,
		},
		Proto: ConsensusVersionView{Version: protocol.ConsensusCurrentVersion},
	}
	err, panicErr = pM.transition(inMsg)
	require.NoError(t, err)
	require.NoError(t, panicErr)

	votes := make([]vote, int(cert.threshold(config.Consensus[protocol.ConsensusCurrentVersion])))
	for i := 0; i < int(cert.threshold(config.Consensus[protocol.ConsensusCurrentVersion])); i++ {
		votes[i] = helper.MakeVerifiedVote(t, i, r, p, cert, *pV)
	}
	bun := unauthenticatedBundle{
		Round:    r,
		Period:   p,
		Proposal: *pV,
	}
	inMsg = messageEvent{
		T: bundleVerified,
		Input: message{
			Bundle: bundle{
				U:     bun,
				Votes: votes,
			},
			UnauthenticatedBundle: bun,
		},
		Proto: ConsensusVersionView{Version: protocol.ConsensusCurrentVersion},
	}
	err, panicErr = pM.transition(inMsg)
	require.NoError(t, err)
	require.NoError(t, panicErr)

	require.Equalf(t, r+1, pWhite.Round, "player did not enter new round")
	require.Equalf(t, period(0), pWhite.Period, "player did not enter period 0 in new round")
	commitEvent := ev(ensureAction{Certificate: Certificate(bun), Payload: *pP})
	require.Truef(t, pM.getTrace().Contains(commitEvent), "Player should try to ensure block/digest on ledger")

	// make sure we sent out pipelined payload verify requests
	verifyEvent = ev(cryptoAction{T: verifyPayload})
	require.Truef(t, pM.getTrace().Contains(verifyEvent), "Player should verify pipelined payload first seen in previous round")
}

// Round pipelining
func TestPlayerHandlesPipelinedThresholds(t *testing.T) {
	partitiontest.PartitionTest(t)

	// make sure we stage a pipelined soft threshold after entering new round
	const r = round(20)
	const p = period(0)
	pWhite, pM, helper := setupP(t, r, p, cert)

	// pipeline a soft threshold for the next round
	payload, pV := helper.MakeRandomProposalPayload(t, r+1)
	votes := make([]vote, int(soft.threshold(config.Consensus[protocol.ConsensusCurrentVersion])))
	for i := 0; i < int(soft.threshold(config.Consensus[protocol.ConsensusCurrentVersion])); i++ {
		votes[i] = helper.MakeVerifiedVote(t, i, r+1, p, soft, *pV)
	}
	// note: we can't just send a bundle - it will get rejected due to freshness rules
	//bun := unauthenticatedBundle{
	//	Round:    r + 1,
	//	Period:   p,
	//	Proposal: *pV,
	//}
	//inMsg := messageEvent{
	//	T: bundleVerified,
	//	Input: message{
	//		Bundle: bundle{
	//			U:     bun,
	//			Votes: votes,
	//		},
	//		UnauthenticatedBundle: bun,
	//	},
	//}
	//err, panicErr := pM.transition(inMsg)
	//require.NoError(t, err)
	//require.NoError(t, panicErr)
	for _, v := range votes {
		inMsg := messageEvent{
			T: voteVerified,
			Input: message{
				Vote:                v,
				UnauthenticatedVote: v.u(),
			},
			Proto: ConsensusVersionView{Version: protocol.ConsensusCurrentVersion},
		}
		err, panicErr := pM.transition(inMsg)
		require.NoError(t, err)
		require.NoError(t, panicErr)
	}

	// now, enter next round
	pPTwo, pVTwo := helper.MakeRandomProposalPayload(t, r)
	// store pPTwo
	vVote := helper.MakeVerifiedVote(t, 0, r, p, propose, *pVTwo)
	inMsg := messageEvent{
		T: voteVerified,
		Input: message{
			Vote:                vVote,
			UnauthenticatedVote: vVote.u(),
		},
	}
	err, panicErr := pM.transition(inMsg)
	require.NoError(t, err)
	require.NoError(t, panicErr)
	inMsg = messageEvent{
		T: payloadVerified,
		Input: message{
			Proposal: *pPTwo,
		},
		Proto: ConsensusVersionView{Version: protocol.ConsensusCurrentVersion},
	}
	err, panicErr = pM.transition(inMsg)
	require.NoError(t, err)
	require.NoError(t, panicErr)

	votes = make([]vote, int(cert.threshold(config.Consensus[protocol.ConsensusCurrentVersion])))
	for i := 0; i < int(cert.threshold(config.Consensus[protocol.ConsensusCurrentVersion])); i++ {
		votes[i] = helper.MakeVerifiedVote(t, i, r, p, cert, *pVTwo)
	}
	bun := unauthenticatedBundle{
		Round:    r,
		Period:   p,
		Proposal: *pVTwo,
	}
	inMsg = messageEvent{
		T: bundleVerified,
		Input: message{
			Bundle: bundle{
				U:     bun,
				Votes: votes,
			},
			UnauthenticatedBundle: bun,
		},
		Proto: ConsensusVersionView{Version: protocol.ConsensusCurrentVersion},
	}
	err, panicErr = pM.transition(inMsg)
	require.NoError(t, err)
	require.NoError(t, panicErr)
	require.Equalf(t, r+1, pWhite.Round, "player did not enter new round")

	// now make sure we stage our soft threshold now
	// we verify this indirectly by attempting to send a payload and making sure it gets verified
	m := message{
		UnauthenticatedProposal: payload.u(),
	}
	inMsg = messageEvent{
		T:     payloadPresent,
		Input: m,
		Proto: ConsensusVersionView{Version: protocol.ConsensusCurrentVersion},
	}
	err, panicErr = pM.transition(inMsg)
	require.NoError(t, err)
	require.NoError(t, panicErr)
	verifyEvent := ev(cryptoAction{T: verifyPayload})
	require.Truef(t, pM.getTrace().Contains(verifyEvent), "Player should verify pipelined payload first seen in previous round")
}

func TestPlayerRegression_EnsuresCertThreshFromOldPeriod_8ba23942(t *testing.T) {
	partitiontest.PartitionTest(t)

	// should not ignore cert thresholds from previous period in same round, if it
	// was saved as freshest threshold
	const r = round(20)
	const p = period(0)
	pWhite, pM, helper := setupP(t, r, p, cert)

	// send a next threshold to send player into period 1
	pP, pV := helper.MakeRandomProposalPayload(t, r)
	votes := make([]vote, int(next.threshold(config.Consensus[protocol.ConsensusCurrentVersion])))
	for i := 0; i < int(next.threshold(config.Consensus[protocol.ConsensusCurrentVersion])); i++ {
		votes[i] = helper.MakeVerifiedVote(t, i, r, p, next, *pV)
	}
	bun := unauthenticatedBundle{
		Round:    r,
		Period:   p,
		Step:     next,
		Proposal: *pV,
	}
	inMsg := messageEvent{
		T: bundleVerified,
		Input: message{
			Bundle: bundle{
				U:     bun,
				Votes: votes,
			},
			UnauthenticatedBundle: bun,
		},
		Proto: ConsensusVersionView{Version: protocol.ConsensusCurrentVersion},
	}
	err, panicErr := pM.transition(inMsg)
	require.NoError(t, err)
	require.NoError(t, panicErr)
	require.Equalf(t, p+1, pWhite.Period, "player did not fast forward to new period")

	// gen cert threshold in period 0, should move into next round
	// store an arbitrary payload. It should be accepted since the next quorum pinned pV.
	inMsg = messageEvent{
		T: payloadVerified,
		Input: message{
			Proposal: *pP,
		},
		Proto: ConsensusVersionView{Version: protocol.ConsensusCurrentVersion},
	}
	err, panicErr = pM.transition(inMsg)
	require.NoError(t, err)
	require.NoError(t, panicErr)
	votes = make([]vote, int(cert.threshold(config.Consensus[protocol.ConsensusCurrentVersion])))
	for i := 0; i < int(cert.threshold(config.Consensus[protocol.ConsensusCurrentVersion])); i++ {
		votes[i] = helper.MakeVerifiedVote(t, i, r, p, cert, *pV) // period 0
		msg := messageEvent{
			T: voteVerified,
			Input: message{
				Vote:                votes[i],
				UnauthenticatedVote: votes[i].u(),
			},
			Proto: ConsensusVersionView{Version: protocol.ConsensusCurrentVersion},
		}
		err, panicErr = pM.transition(msg)
		require.NoError(t, err)
		require.NoError(t, panicErr)
	}
	bun = unauthenticatedBundle{
		Round:    r,
		Period:   p,
		Step:     cert,
		Proposal: *pV,
	}
	require.Equalf(t, r+1, pWhite.Round, "player did not enter new round")
	require.Equalf(t, period(0), pWhite.Period, "player did not enter period 0 in new round")
	commitEvent := ev(ensureAction{Certificate: Certificate(bun), Payload: *pP})
	require.Truef(t, pM.getTrace().Contains(commitEvent), "Player should try to ensure block on ledger")
}

func TestPlayer_RejectsCertThresholdFromPreviousRound(t *testing.T) {
	partitiontest.PartitionTest(t)

	const r = round(20)
	const p = period(0)
	pWhite, pM, helper := setupP(t, r, p, cert)

	_, pV := helper.MakeRandomProposalPayload(t, r)
	votes := make([]vote, int(cert.threshold(config.Consensus[protocol.ConsensusCurrentVersion])))
	for i := 0; i < int(cert.threshold(config.Consensus[protocol.ConsensusCurrentVersion])); i++ {
		votes[i] = helper.MakeVerifiedVote(t, i, r-1, p+1, cert, *pV)
		msg := messageEvent{
			T: voteVerified,
			Input: message{
				Vote:                votes[i],
				UnauthenticatedVote: votes[i].u(),
			},
			Proto: ConsensusVersionView{Version: protocol.ConsensusCurrentVersion},
		}
		err, panicErr := pM.transition(msg)
		require.NoError(t, err)
		require.NoError(t, panicErr)
	}
	bun := unauthenticatedBundle{
		Round:    r - 1,
		Period:   p + 1,
		Step:     cert,
		Proposal: *pV,
	}
	require.Equalf(t, r, pWhite.Round, "player entered new round... bad!")
	require.Equalf(t, p, pWhite.Period, "player changed periods... bad!")
	commitEvent := ev(stageDigestAction{Certificate: Certificate(bun)})
	require.Falsef(t, pM.getTrace().Contains(commitEvent), "Player should not try to stage anything")
}

func TestPlayer_CommitsCertThresholdWithoutPreStaging(t *testing.T) {
	partitiontest.PartitionTest(t)

	// if player has pinned a block, then sees a cert threshold, it should commit
	const r = round(20)
	const p = period(0)
	pWhite, pM, helper := setupP(t, r, p, cert)

	// send a next threshold to send player into period 1
	pP, pV := helper.MakeRandomProposalPayload(t, r)
	votes := make([]vote, int(next.threshold(config.Consensus[protocol.ConsensusCurrentVersion])))
	for i := 0; i < int(next.threshold(config.Consensus[protocol.ConsensusCurrentVersion])); i++ {
		votes[i] = helper.MakeVerifiedVote(t, i, r, p, next, *pV)
	}
	bun := unauthenticatedBundle{
		Round:    r,
		Period:   p,
		Step:     next,
		Proposal: *pV,
	}
	inMsg := messageEvent{
		T: bundleVerified,
		Input: message{
			Bundle: bundle{
				U:     bun,
				Votes: votes,
			},
			UnauthenticatedBundle: bun,
		},
		Proto: ConsensusVersionView{Version: protocol.ConsensusCurrentVersion},
	}
	err, panicErr := pM.transition(inMsg)
	require.NoError(t, err)
	require.NoError(t, panicErr)
	require.Equalf(t, p+1, pWhite.Period, "player did not fast forward to new period")

	// store an arbitrary payload. It should be accepted since the next quorum pinned pV.
	inMsg = messageEvent{
		T: payloadVerified,
		Input: message{
			Proposal: *pP,
		},
		Proto: ConsensusVersionView{Version: protocol.ConsensusCurrentVersion},
	}
	err, panicErr = pM.transition(inMsg)
	require.NoError(t, err)
	require.NoError(t, panicErr)

	// generate a cert threshold for period 1. This should ensureBlock since we have the payload.
	votes = make([]vote, int(cert.threshold(config.Consensus[protocol.ConsensusCurrentVersion])))
	for i := 0; i < int(cert.threshold(config.Consensus[protocol.ConsensusCurrentVersion])); i++ {
		votes[i] = helper.MakeVerifiedVote(t, i, r, p+1, cert, *pV) // period 0
		msg := messageEvent{
			T: voteVerified,
			Input: message{
				Vote:                votes[i],
				UnauthenticatedVote: votes[i].u(),
			},
			Proto: ConsensusVersionView{Version: protocol.ConsensusCurrentVersion},
		}
		err, panicErr = pM.transition(msg)
		require.NoError(t, err)
		require.NoError(t, panicErr)
	}
	bun = unauthenticatedBundle{
		Round:    r,
		Period:   p + 1,
		Step:     cert,
		Proposal: *pV,
	}
	require.Equalf(t, r+1, pWhite.Round, "player did not enter new round")
	require.Equalf(t, period(0), pWhite.Period, "player did not enter period 0 in new round")
	commitEvent := ev(ensureAction{Certificate: Certificate(bun), Payload: *pP})
	require.Truef(t, pM.getTrace().Contains(commitEvent), "Player should try to ensure block on ledger")
}

func TestPlayer_CertThresholdDoesNotBlock(t *testing.T) {
	partitiontest.PartitionTest(t)

	// check that ledger gets a hint to stage digest
	const r = round(20)
	const p = period(0)
	pWhite, pM, helper := setupP(t, r, p, cert)

	_, pV := helper.MakeRandomProposalPayload(t, r)
	votes := make([]vote, int(cert.threshold(config.Consensus[protocol.ConsensusCurrentVersion])))
	for i := 0; i < int(cert.threshold(config.Consensus[protocol.ConsensusCurrentVersion])); i++ {
		votes[i] = helper.MakeVerifiedVote(t, i, r, p, cert, *pV)
		msg := messageEvent{
			T: voteVerified,
			Input: message{
				Vote:                votes[i],
				UnauthenticatedVote: votes[i].u(),
			},
			Proto: ConsensusVersionView{Version: protocol.ConsensusCurrentVersion},
		}
		err, panicErr := pM.transition(msg)
		require.NoError(t, err)
		require.NoError(t, panicErr)
	}
	bun := unauthenticatedBundle{
		Round:    r,
		Period:   p,
		Step:     cert,
		Proposal: *pV,
	}
	require.Equalf(t, r, pWhite.Round, "player entered new round... bad!")
	require.Equalf(t, p, pWhite.Period, "player changed periods... bad!")
	commitEvent := ev(stageDigestAction{Certificate: Certificate(bun)})
	require.Truef(t, pM.getTrace().Contains(commitEvent), "Player should have staged something but didn't")
}

func TestPlayer_CertThresholdDoesNotBlockFuturePeriod(t *testing.T) {
	partitiontest.PartitionTest(t)

	// check that ledger gets a hint to stage digest
	const r = round(20)
	const p = period(0)
	pWhite, pM, helper := setupP(t, r, p, cert)

	_, pV := helper.MakeRandomProposalPayload(t, r)
	votes := make([]vote, int(cert.threshold(config.Consensus[protocol.ConsensusCurrentVersion])))
	for i := 0; i < int(cert.threshold(config.Consensus[protocol.ConsensusCurrentVersion])); i++ {
		votes[i] = helper.MakeVerifiedVote(t, i, r, p+1, cert, *pV)
		msg := messageEvent{
			T: voteVerified,
			Input: message{
				Vote:                votes[i],
				UnauthenticatedVote: votes[i].u(),
			},
			Proto: ConsensusVersionView{Version: protocol.ConsensusCurrentVersion},
		}
		err, panicErr := pM.transition(msg)
		require.NoError(t, err)
		require.NoError(t, panicErr)
	}
	bun := unauthenticatedBundle{
		Round:    r,
		Period:   p + 1,
		Step:     cert,
		Proposal: *pV,
	}
	require.Equalf(t, r, pWhite.Round, "player entered new round... bad!")
	require.Equalf(t, p+1, pWhite.Period, "player should have changed periods but didn't")
	commitEvent := ev(stageDigestAction{Certificate: Certificate(bun)})
	require.Truef(t, pM.getTrace().Contains(commitEvent), "Player should have staged something but didn't")
}

func TestPlayer_CertThresholdFastForwards(t *testing.T) {
	partitiontest.PartitionTest(t)

	const r = round(20)
	const p = period(0)
	pWhite, pM, helper := setupP(t, r, p, cert)

	_, pV := helper.MakeRandomProposalPayload(t, r)
	// send a bundle - individual votes will get filtered.
	votes := make([]vote, int(cert.threshold(config.Consensus[protocol.ConsensusCurrentVersion])))
	for i := 0; i < int(cert.threshold(config.Consensus[protocol.ConsensusCurrentVersion])); i++ {
		votes[i] = helper.MakeVerifiedVote(t, i, r, p+2, cert, *pV)
	}
	bun := unauthenticatedBundle{
		Round:    r,
		Period:   p + 2,
		Step:     cert,
		Proposal: *pV,
	}
	inMsg := messageEvent{
		T: bundleVerified,
		Input: message{
			Bundle: bundle{
				U:     bun,
				Votes: votes,
			},
			UnauthenticatedBundle: bun,
		},
		Proto: ConsensusVersionView{Version: protocol.ConsensusCurrentVersion},
	}
	err, panicErr := pM.transition(inMsg)
	require.NoError(t, err)
	require.NoError(t, panicErr)

	require.Equalf(t, r, pWhite.Round, "player entered new round... bad!")
	require.Equalf(t, p+2, pWhite.Period, "player should have changed periods but didn't")
	commitEvent := ev(stageDigestAction{Certificate: Certificate(bun)})
	require.Truef(t, pM.getTrace().Contains(commitEvent), "Player should have staged something but didn't")
}

func TestPlayer_CertThresholdCommitsFuturePeriodIfAlreadyHasBlock(t *testing.T) {
	partitiontest.PartitionTest(t)

	const r = round(20)
	const p = period(0)
	pWhite, pM, helper := setupP(t, r, p, cert)

	payload, pV := helper.MakeRandomProposalPayload(t, r)
	// give player a proposal/payload.
	proposalVote := helper.MakeVerifiedVote(t, 0, r, p, propose, *pV)
	inMsg := messageEvent{
		T: voteVerified,
		Input: message{
			Vote:                proposalVote,
			UnauthenticatedVote: proposalVote.u(),
		},
		Proto: ConsensusVersionView{Version: protocol.ConsensusCurrentVersion},
	}
	err, panicErr := pM.transition(inMsg)
	require.NoError(t, err)
	require.NoError(t, panicErr)
	inMsg = messageEvent{
		T: payloadVerified,
		Input: message{
			Proposal:                *payload,
			UnauthenticatedProposal: payload.u(),
		},
		Proto: ConsensusVersionView{Version: protocol.ConsensusCurrentVersion},
	}
	err, panicErr = pM.transition(inMsg)
	require.NoError(t, err)
	require.NoError(t, panicErr)

	// send a bundle - individual votes will get filtered.
	votes := make([]vote, int(cert.threshold(config.Consensus[protocol.ConsensusCurrentVersion])))
	for i := 0; i < int(cert.threshold(config.Consensus[protocol.ConsensusCurrentVersion])); i++ {
		votes[i] = helper.MakeVerifiedVote(t, i, r, p+2, cert, *pV)
	}
	bun := unauthenticatedBundle{
		Round:    r,
		Period:   p + 2,
		Step:     cert,
		Proposal: *pV,
	}
	inMsg = messageEvent{
		T: bundleVerified,
		Input: message{
			Bundle: bundle{
				U:     bun,
				Votes: votes,
			},
			UnauthenticatedBundle: bun,
		},
		Proto: ConsensusVersionView{Version: protocol.ConsensusCurrentVersion},
	}
	err, panicErr = pM.transition(inMsg)
	require.NoError(t, err)
	require.NoError(t, panicErr)

	require.Equalf(t, r+1, pWhite.Round, "player did not enter new round... bad!")
	require.Equalf(t, period(0), pWhite.Period, "player should have entered period 0 of new round but didn't")
	commitEvent := ev(ensureAction{Certificate: Certificate(bun), Payload: *payload})
	require.Truef(t, pM.getTrace().Contains(commitEvent), "Player should have committed a block but didn't")
}

func TestPlayer_PayloadAfterCertThresholdCommits(t *testing.T) {
	partitiontest.PartitionTest(t)

	const r = round(20)
	const p = period(0)
	pWhite, pM, helper := setupP(t, r, p, cert)

	pP, pV := helper.MakeRandomProposalPayload(t, r)
	// send a bundle - individual votes will get filtered.
	votes := make([]vote, int(cert.threshold(config.Consensus[protocol.ConsensusCurrentVersion])))
	for i := 0; i < int(cert.threshold(config.Consensus[protocol.ConsensusCurrentVersion])); i++ {
		votes[i] = helper.MakeVerifiedVote(t, i, r, p+2, cert, *pV)
	}
	bun := unauthenticatedBundle{
		Round:    r,
		Period:   p + 2,
		Step:     cert,
		Proposal: *pV,
	}
	inMsg := messageEvent{
		T: bundleVerified,
		Input: message{
			Bundle: bundle{
				U:     bun,
				Votes: votes,
			},
			UnauthenticatedBundle: bun,
		},
		Proto: ConsensusVersionView{Version: protocol.ConsensusCurrentVersion},
	}
	err, panicErr := pM.transition(inMsg)
	require.NoError(t, err)
	require.NoError(t, panicErr)

	require.Equalf(t, r, pWhite.Round, "player entered new round... bad!")
	require.Equalf(t, p+2, pWhite.Period, "player should have changed periods but didn't")
	commitEvent := ev(stageDigestAction{Certificate: Certificate(bun)})
	require.Truef(t, pM.getTrace().Contains(commitEvent), "Player should have staged something but didn't")
	pM.resetTrace()

	// now, deliver payload, commit.
	inMsg = messageEvent{
		T: payloadVerified,
		Input: message{
			Proposal:                *pP,
			UnauthenticatedProposal: pP.u(),
		},
		Proto: ConsensusVersionView{Version: protocol.ConsensusCurrentVersion},
	}
	err, panicErr = pM.transition(inMsg)
	require.NoError(t, err)
	require.NoError(t, panicErr)
	require.Equalf(t, r+1, pWhite.Round, "player did not enter new round... bad!")
	require.Equalf(t, period(0), pWhite.Period, "player should have entered period 0 but didn't")
	commitEvent = ev(ensureAction{Certificate: Certificate(bun), Payload: *pP})
	require.Truef(t, pM.getTrace().Contains(commitEvent), "Player should have committed but didn't")
}

func TestPlayerAlwaysResynchsPinnedValue(t *testing.T) {
	partitiontest.PartitionTest(t)

	// a white box test that checks the pinned value is relayed even it is not staged in the period corresponding to the freshest bundle
	const r = round(209)
	const p = period(12)
	pWhite, pM, helper := setupP(t, r, p-2, soft)
	payload, pV := helper.MakeRandomProposalPayload(t, r)

	// store a payload for period 10
	vv := helper.MakeVerifiedVote(t, 0, r, p-2, propose, *pV)
	inMsg := messageEvent{
		T: voteVerified,
		Input: message{
			Vote:                vv,
			UnauthenticatedVote: vv.u(),
		},
		Proto: ConsensusVersionView{Version: protocol.ConsensusCurrentVersion},
	}
	err, panicErr := pM.transition(inMsg)
	require.NoError(t, err)
	require.NoError(t, panicErr)
	inMsg = messageEvent{
		T: payloadVerified,
		Input: message{
			Proposal:                *payload,
			UnauthenticatedProposal: payload.u(),
		},
		Proto: ConsensusVersionView{Version: protocol.ConsensusCurrentVersion},
	}
	err, panicErr = pM.transition(inMsg)
	require.NoError(t, err)
	require.NoError(t, panicErr)

	// gen next value bundle to fast forward into period 11
	votes := make([]vote, int(next.threshold(config.Consensus[protocol.ConsensusCurrentVersion])))
	for i := 0; i < int(next.threshold(config.Consensus[protocol.ConsensusCurrentVersion])); i++ {
		votes[i] = helper.MakeVerifiedVote(t, i, r, p-2, next, *pV)
	}
	bun := unauthenticatedBundle{
		Round:    r,
		Period:   p - 2,
		Proposal: *pV,
	}
	inMsg = messageEvent{
		T: bundleVerified,
		Input: message{
			Bundle: bundle{
				U:     bun,
				Votes: votes,
			},
			UnauthenticatedBundle: bun,
		},
		Proto: ConsensusVersionView{Version: protocol.ConsensusCurrentVersion},
	}
	err, panicErr = pM.transition(inMsg)
	require.NoError(t, err)
	require.NoError(t, panicErr)

	// Generate one more to fast-forward into period 12; note that period 11 has no staged value.
	votes = make([]vote, int(next.threshold(config.Consensus[protocol.ConsensusCurrentVersion])))
	for i := 0; i < int(next.threshold(config.Consensus[protocol.ConsensusCurrentVersion])); i++ {
		votes[i] = helper.MakeVerifiedVote(t, i, r, p-1, next, *pV)
	}
	bun = unauthenticatedBundle{
		Round:    r,
		Period:   p - 1,
		Proposal: *pV,
	}
	inMsg = messageEvent{
		T: bundleVerified,
		Input: message{
			Bundle: bundle{
				U:     bun,
				Votes: votes,
			},
			UnauthenticatedBundle: bun,
		},
		Proto: ConsensusVersionView{Version: protocol.ConsensusCurrentVersion},
	}
	pM.resetTrace() // clean up the history
	err, panicErr = pM.transition(inMsg)
	require.NoError(t, err)
	require.NoError(t, panicErr)

	// Now, player should be in period 12, and should have tried to resychronize the pinned payload
	trace := pM.getTrace()
	require.Equalf(t, p, pWhite.Period, "player did not fast forward to new period")
	zeroEvent := ev(rezeroAction{})
	require.Truef(t, trace.Contains(zeroEvent), "Player should reset clock")

	resynchEvent := ev(networkAction{T: broadcast, Tag: protocol.VoteBundleTag, UnauthenticatedBundle: bun})
	require.Truef(t, trace.Contains(resynchEvent), "Player should relay freshest bundle = next value bundle")

	rePayloadEvent := ev(networkAction{T: broadcast, Tag: protocol.ProposalPayloadTag, CompoundMessage: compoundMessage{Proposal: payload.u()}})
	require.Truef(t, trace.Contains(rePayloadEvent), "Player should relay payload even if not staged in previous period")
}

// test that ReceivedAt and ValidateAt timing information are retained in proposalStore
// when the payloadPresent, payloadVerified, and voteVerified events are processed, and that all timings
// are available when the ensureAction is called for the block.
func TestPlayerRetainsReceivedValidatedAtOneSample(t *testing.T) {
	partitiontest.PartitionTest(t)

	const r = round(20239)
	const p = period(0)
	pWhite, pM, helper := setupP(t, r-1, p, soft)
	pP, pV := helper.MakeRandomProposalPayload(t, r-1)

	// send voteVerified message
	vVote := helper.MakeVerifiedVote(t, 0, r-credentialRoundLag-1, p, propose, *pV)
	inMsg := messageEvent{T: voteVerified, Input: message{Vote: vVote, UnauthenticatedVote: vVote.u()}}
	inMsg = inMsg.AttachValidatedAt(501*time.Millisecond, r-credentialRoundLag-1, nil)
	err, panicErr := pM.transition(inMsg)
	require.NoError(t, err)
	require.NoError(t, panicErr)

	// send voteVerified message
	vVote = helper.MakeVerifiedVote(t, 0, r-1, p, propose, *pV)
	inMsg = messageEvent{T: voteVerified, Input: message{Vote: vVote, UnauthenticatedVote: vVote.u()}}
	inMsg = inMsg.AttachValidatedAt(501*time.Millisecond, r-1, nil)
	err, panicErr = pM.transition(inMsg)
	require.NoError(t, err)
	require.NoError(t, panicErr)

	// send payloadPresent message
	m := message{UnauthenticatedProposal: pP.u()}
	inMsg = messageEvent{T: payloadPresent, Input: m}
	inMsg = inMsg.AttachReceivedAt(time.Second, r-1, nil)
	err, panicErr = pM.transition(inMsg)
	require.NoError(t, err)
	require.NoError(t, panicErr)

	assertCorrectReceivedAtSet(t, pWhite, pM, helper, r, p, pP, pV, m, protocol.ConsensusFuture, time.Second)

	// assert lowest vote validateAt time was recorded into payloadArrivals
	require.NotZero(t, dynamicFilterCredentialArrivalHistory)
	require.Equal(t, pWhite.lowestCredentialArrivals.writePtr, 1)
	require.False(t, pWhite.lowestCredentialArrivals.isFull())
	require.Equal(t, 501*time.Millisecond, pWhite.lowestCredentialArrivals.history[0])
}

// test that ReceivedAt and ValidateAt timing information are retained in
// proposalStore when the payloadPresent, payloadVerified, and voteVerified
// events are processed in the *preceding round*, and that all timings are
// available when the ensureAction is called for the block.
func TestPlayerRetainsEarlyReceivedValidatedAtOneSample(t *testing.T) {
	partitiontest.PartitionTest(t)
	const r = round(20239)
	const p = period(0)
	pWhite, pM, helper := setupP(t, r-1, p, soft)

	// send voteVerified message
	pP, pV := helper.MakeRandomProposalPayload(t, r-credentialRoundLag-1)
	vVote := helper.MakeVerifiedVote(t, 0, r-credentialRoundLag-1, p, propose, *pV)
	inMsg := messageEvent{T: voteVerified, Input: message{Vote: vVote, UnauthenticatedVote: vVote.u()}}
	inMsg = inMsg.AttachValidatedAt(401*time.Millisecond, r-credentialRoundLag-2, nil)
	err, panicErr := pM.transition(inMsg)
	require.NoError(t, err)
	require.NoError(t, panicErr)

	// send voteVerified message
	pP, pV = helper.MakeRandomProposalPayload(t, r-1)
	vVote = helper.MakeVerifiedVote(t, 0, r-1, p, propose, *pV)
	inMsg = messageEvent{T: voteVerified, Input: message{Vote: vVote, UnauthenticatedVote: vVote.u()}}
	inMsg = inMsg.AttachValidatedAt(501*time.Millisecond, r-1, nil)
	err, panicErr = pM.transition(inMsg)
	require.NoError(t, err)
	require.NoError(t, panicErr)

	// send payloadPresent message
	m := message{UnauthenticatedProposal: pP.u()}
	inMsg = messageEvent{T: payloadPresent, Input: m}
	inMsg = inMsg.AttachReceivedAt(time.Second, r-1, nil)
	err, panicErr = pM.transition(inMsg)
	require.NoError(t, err)
	require.NoError(t, panicErr)

	assertCorrectReceivedAtSet(t, pWhite, pM, helper, r, p, pP, pV, m, protocol.ConsensusFuture, time.Second)

	// assert lowest vote validateAt time was recorded into payloadArrivals
	require.NotZero(t, dynamicFilterCredentialArrivalHistory)
	require.Equal(t, pWhite.lowestCredentialArrivals.writePtr, 1)
	require.False(t, pWhite.lowestCredentialArrivals.isFull())
	require.Equal(t, time.Duration(1), pWhite.lowestCredentialArrivals.history[0])
}

type fixedHistoricalClock struct{}

const fixedClockDuration = 900 * time.Millisecond

func (fixedHistoricalClock) Since() time.Duration {
	return fixedClockDuration
}

// test that ReceivedAt and ValidateAt timing information are retained in
// proposalStore when the payloadPresent, payloadVerified, and voteVerified
// events are processed credentialRoundLag after the round they belong to, and
// that all timings are available when the ensureAction is called for the block.
func TestPlayerRetainsLateReceivedValidatedAtOneSample(t *testing.T) {
	partitiontest.PartitionTest(t)
	const r = round(20239)
	const p = period(0)
	pWhite, pM, helper := setupP(t, r-1, p, soft)

	historicalClocks := map[round]historicalClock{
		r - credentialRoundLag - 1: fixedHistoricalClock{},
	}

	// send voteVerified message
	pP, pV := helper.MakeRandomProposalPayload(t, r-credentialRoundLag-1)
	vVote := helper.MakeVerifiedVote(t, 0, r-credentialRoundLag-1, p, propose, *pV)
	inMsg := messageEvent{T: voteVerified, Input: message{Vote: vVote, UnauthenticatedVote: vVote.u()}}
	inMsg = inMsg.AttachValidatedAt(401*time.Millisecond, r-1, historicalClocks)
	err, panicErr := pM.transition(inMsg)
	require.NoError(t, err)
	require.NoError(t, panicErr)

	// send voteVerified message
	pP, pV = helper.MakeRandomProposalPayload(t, r-1)
	vVote = helper.MakeVerifiedVote(t, 0, r-1, p, propose, *pV)
	inMsg = messageEvent{T: voteVerified, Input: message{Vote: vVote, UnauthenticatedVote: vVote.u()}}
	inMsg = inMsg.AttachValidatedAt(501*time.Millisecond, r-1, nil)
	err, panicErr = pM.transition(inMsg)
	require.NoError(t, err)
	require.NoError(t, panicErr)

	// send payloadPresent message
	m := message{UnauthenticatedProposal: pP.u()}
	inMsg = messageEvent{T: payloadPresent, Input: m}
	inMsg = inMsg.AttachReceivedAt(time.Second, r-1, nil)
	err, panicErr = pM.transition(inMsg)
	require.NoError(t, err)
	require.NoError(t, panicErr)

	assertCorrectReceivedAtSet(t, pWhite, pM, helper, r, p, pP, pV, m, protocol.ConsensusFuture, time.Second)

	// assert lowest vote validateAt time was recorded into payloadArrivals
	require.NotZero(t, dynamicFilterCredentialArrivalHistory)
	require.Equal(t, pWhite.lowestCredentialArrivals.writePtr, 1)
	require.False(t, pWhite.lowestCredentialArrivals.isFull())
	require.Equal(t, fixedClockDuration, pWhite.lowestCredentialArrivals.history[0])
}

// test that ReceivedAt and ValidateAt timing information are retained in proposalStore
// when the payloadPresent, payloadVerified, and voteVerified events are processed, and that all timings
// are available when the ensureAction is called for the block. The history should be kept for the last
// DynamicFilterCredentialArrivalHistory rounds.
func TestPlayerRetainsReceivedValidatedAtForHistoryWindow(t *testing.T) {
	partitiontest.PartitionTest(t)
	const r = round(20239)
	const p = period(0)
	pWhite, pM, helper := setupP(t, r-1, p, soft)

	require.NotNil(t, dynamicFilterCredentialArrivalHistory)

	for i := 0; i < dynamicFilterCredentialArrivalHistory+int(credentialRoundLag); i++ {
		// send voteVerified message
		pP, pV := helper.MakeRandomProposalPayload(t, r+round(i)-1)
		vVote := helper.MakeVerifiedVote(t, 0, r+round(i)-1, p, propose, *pV)
		inMsg := messageEvent{T: voteVerified, Input: message{Vote: vVote, UnauthenticatedVote: vVote.u()}}
		timestamp := 500 + i
		inMsg = inMsg.AttachValidatedAt(time.Duration(timestamp)*time.Millisecond, r+round(i)-1, nil)
		err, panicErr := pM.transition(inMsg)
		require.NoError(t, err)
		require.NoError(t, panicErr)

		// send payloadPresent message
		m := message{UnauthenticatedProposal: pP.u()}
		inMsg = messageEvent{T: payloadPresent, Input: m}
		inMsg = inMsg.AttachReceivedAt(time.Second, r+round(i)-1, nil)
		err, panicErr = pM.transition(inMsg)
		require.NoError(t, err)
		require.NoError(t, panicErr)
		moveToRound(t, pWhite, pM, helper, r+round(i), p, pP, pV, m, protocol.ConsensusFuture)
	}

	// assert lowest vote validateAt time was recorded into payloadArrivals
	require.True(t, pWhite.lowestCredentialArrivals.isFull())
	for i := 0; i < dynamicFilterCredentialArrivalHistory; i++ {
		// only the last historyLen samples are kept, so the first one is discarded
		timestamp := 500 + i
		require.Equal(t, time.Duration(timestamp)*time.Millisecond, pWhite.lowestCredentialArrivals.history[i])
	}
}

// test that ReceivedAt and ValidateAt timing information are retained in proposalStore
// when the payloadPresent (as part of the CompoundMessage encoding used by PP messages),
// payloadVerified, and voteVerified events are processed, and that all timings
// are available when the ensureAction is called for the block.
func TestPlayerRetainsReceivedValidatedAtPPOneSample(t *testing.T) {
	partitiontest.PartitionTest(t)

	const r = round(20239)
	const p = period(0)
	pWhite, pM, helper := setupP(t, r-1, p, soft)
	pP, pV := helper.MakeRandomProposalPayload(t, r-1)

	// Move to round r, no credentials arrived.
	// send voteVerified message
	vVote := helper.MakeVerifiedVote(t, 0, r-1, p, propose, *pV)
	inMsg := messageEvent{T: voteVerified, Input: message{Vote: vVote, UnauthenticatedVote: vVote.u()}}
<<<<<<< HEAD
	inMsg = inMsg.AttachValidatedAt(501*time.Millisecond, r-1, nil)
=======
	inMsg = inMsg.AttachValidatedAt(501*time.Millisecond, r-1)
>>>>>>> b0cf5c81
	err, panicErr := pM.transition(inMsg)
	require.NoError(t, err)
	require.NoError(t, panicErr)

	// send payloadPresent message
	m := message{UnauthenticatedProposal: pP.u()}
	inMsg = messageEvent{T: payloadPresent, Input: m}
<<<<<<< HEAD
	inMsg = inMsg.AttachReceivedAt(time.Second, r-1, nil)
=======
	inMsg = inMsg.AttachReceivedAt(time.Second, r-1)
>>>>>>> b0cf5c81
	err, panicErr = pM.transition(inMsg)
	require.NoError(t, err)
	require.NoError(t, panicErr)

	assertCorrectReceivedAtSet(t, pWhite, pM, helper, r, p, pP, pV, m, protocol.ConsensusFuture, time.Second)
<<<<<<< HEAD
	require.False(t, pWhite.lowestCredentialArrivals.isFull())
	require.Equal(t, pWhite.lowestCredentialArrivals.writePtr, 0)

	// create a PP message for the round we're going to take the sample from when round r-1 ends
	vVote = helper.MakeVerifiedVote(t, 0, r-credentialRoundLag, p, propose, *pV)
	unverifiedVoteMsg := message{UnauthenticatedVote: vVote.u()}
	proposalMsg := message{UnauthenticatedProposal: pP.u()}
	compoundMsg := messageEvent{T: votePresent, Input: unverifiedVoteMsg,
		Tail: &messageEvent{T: payloadPresent, Input: proposalMsg}}
	inMsg = compoundMsg.AttachReceivedAt(time.Second, r-credentialRoundLag, nil) // call AttachReceivedAt like demux would
	err, panicErr = pM.transition(inMsg)
	require.NoError(t, err)
	require.NoError(t, panicErr)

	verifiedVoteMsg := message{Vote: vVote, UnauthenticatedVote: vVote.u()}
	inMsg = messageEvent{T: voteVerified, Input: verifiedVoteMsg, TaskIndex: 1}
	inMsg = inMsg.AttachValidatedAt(502*time.Millisecond, r-credentialRoundLag, nil)
	err, panicErr = pM.transition(inMsg)
	require.NoError(t, err)
	require.NoError(t, panicErr)

	// send payloadPresent message
	m = message{UnauthenticatedProposal: pP.u()}
	inMsg = messageEvent{T: payloadPresent, Input: m}
	inMsg = inMsg.AttachReceivedAt(time.Second, r-credentialRoundLag, nil)
	err, panicErr = pM.transition(inMsg)
	require.NoError(t, err)
	require.NoError(t, panicErr)

	// move to round r+1, triggering history update
	vVote = helper.MakeVerifiedVote(t, 0, r, p, propose, *pV)
	inMsg = messageEvent{T: voteVerified, Input: message{Vote: vVote, UnauthenticatedVote: vVote.u()}}
	inMsg = inMsg.AttachValidatedAt(501*time.Millisecond, r, nil)
	err, panicErr = pM.transition(inMsg)
	require.NoError(t, err)
	require.NoError(t, panicErr)

	// send payloadPresent message
	m = message{UnauthenticatedProposal: pP.u()}
	inMsg = messageEvent{T: payloadPresent, Input: m}
	inMsg = inMsg.AttachReceivedAt(time.Second, r, nil)
	err, panicErr = pM.transition(inMsg)
	require.NoError(t, err)
	require.NoError(t, panicErr)
	moveToRound(t, pWhite, pM, helper, r+1, p, pP, pV, m, protocol.ConsensusFuture)

	// assert lowest vote validateAt time was recorded into payloadArrivals
	require.NotNil(t, dynamicFilterCredentialArrivalHistory)
	require.Equal(t, pWhite.lowestCredentialArrivals.writePtr, 1)
	require.False(t, pWhite.lowestCredentialArrivals.isFull())
	require.Equal(t, 502*time.Millisecond, pWhite.lowestCredentialArrivals.history[0])
}

// test that ReceivedAt and ValidateAt timing information are retained in
// proposalStore when the payloadPresent (as part of the CompoundMessage
// encoding used by PP messages), payloadVerified, and voteVerified events are
// processed one round early, and that all timings are available when the
// ensureAction is called for the block.
func TestPlayerRetainsEarlyReceivedValidatedAtPPOneSample(t *testing.T) {
	partitiontest.PartitionTest(t)

=======

	// assert lowest vote validateAt time was recorded into payloadArrivals
	require.NotZero(t, dynamicFilterCredentialArrivalHistory)
	require.Equal(t, pWhite.lowestCredentialArrivals.writePtr, 1)
	require.False(t, pWhite.lowestCredentialArrivals.isFull())
	require.Equal(t, 501*time.Millisecond, pWhite.lowestCredentialArrivals.history[0])
}

// test that ReceivedAt and ValidateAt timing information are retained in
// proposalStore when the payloadPresent, payloadVerified, and voteVerified
// events are processed in the *preceding round*, and that all timings are
// available when the ensureAction is called for the block.
func TestPlayerRetainsEarlyReceivedValidatedAtOneSample(t *testing.T) {
	partitiontest.PartitionTest(t)
>>>>>>> b0cf5c81
	const r = round(20239)
	const p = period(0)
	pWhite, pM, helper := setupP(t, r-1, p, soft)
	pP, pV := helper.MakeRandomProposalPayload(t, r-1)

<<<<<<< HEAD
	// Move to round r, no credentials arrived.
	// send voteVerified message
	vVote := helper.MakeVerifiedVote(t, 0, r-1, p, propose, *pV)
	inMsg := messageEvent{T: voteVerified, Input: message{Vote: vVote, UnauthenticatedVote: vVote.u()}}
	inMsg = inMsg.AttachValidatedAt(501*time.Millisecond, r-1, nil)
	err, panicErr := pM.transition(inMsg)
	require.NoError(t, err)
	require.NoError(t, panicErr)

	// send payloadPresent message
	m := message{UnauthenticatedProposal: pP.u()}
	inMsg = messageEvent{T: payloadPresent, Input: m}
	inMsg = inMsg.AttachReceivedAt(time.Second, r-1, nil)
	err, panicErr = pM.transition(inMsg)
	require.NoError(t, err)
	require.NoError(t, panicErr)

	assertCorrectReceivedAtSet(t, pWhite, pM, helper, r, p, pP, pV, m, protocol.ConsensusFuture, time.Second)
	require.False(t, pWhite.lowestCredentialArrivals.isFull())
	require.Equal(t, pWhite.lowestCredentialArrivals.writePtr, 0)

	// create a PP message for the round we're going to take the sample from when round r-1 ends
	// Now we're going to pretend we got the message one round early.
	vVote = helper.MakeVerifiedVote(t, 0, r-credentialRoundLag, p, propose, *pV)
=======
	require.NotZero(t, dynamicFilterCredentialArrivalHistory)
	// move two rounds, so the measurement from round r gets inserted to the
	// history window

	// create a PP message for an arbitrary proposal/payload similar to setupCompoundMessage
	vVote := helper.MakeVerifiedVote(t, 0, r-1, p, propose, *pV)
>>>>>>> b0cf5c81
	unverifiedVoteMsg := message{UnauthenticatedVote: vVote.u()}
	proposalMsg := message{UnauthenticatedProposal: pP.u()}
	compoundMsg := messageEvent{T: votePresent, Input: unverifiedVoteMsg,
		Tail: &messageEvent{T: payloadPresent, Input: proposalMsg}}
<<<<<<< HEAD
	inMsg = compoundMsg.AttachReceivedAt(time.Second, r-credentialRoundLag-1, nil) // call AttachReceivedAt like demux would
	err, panicErr = pM.transition(inMsg)
	require.NoError(t, err)
	require.NoError(t, panicErr)

	verifiedVoteMsg := message{Vote: vVote, UnauthenticatedVote: vVote.u()}
	inMsg = messageEvent{T: voteVerified, Input: verifiedVoteMsg, TaskIndex: 1}
	inMsg = inMsg.AttachValidatedAt(502*time.Millisecond, r-credentialRoundLag, nil)
	err, panicErr = pM.transition(inMsg)
	require.NoError(t, err)
	require.NoError(t, panicErr)

	// send payloadPresent message
	m = message{UnauthenticatedProposal: pP.u()}
	inMsg = messageEvent{T: payloadPresent, Input: m}
	inMsg = inMsg.AttachReceivedAt(time.Second, r-credentialRoundLag, nil)
=======

	inMsg := compoundMsg.AttachReceivedAt(time.Second, r-2) // call AttachReceivedAt like demux would
	err, panicErr := pM.transition(inMsg)
	require.NoError(t, err)
	require.NoError(t, panicErr)

	// make sure vote verify requests
	verifyEvent := ev(cryptoAction{T: verifyVote, M: unverifiedVoteMsg, Round: r - 1, Period: p, Step: propose, TaskIndex: 1})
	require.Truef(t, pM.getTrace().Contains(verifyEvent), "Player should verify vote")

	// send voteVerified
	verifiedVoteMsg := message{Vote: vVote, UnauthenticatedVote: vVote.u()}
	inMsg = messageEvent{T: voteVerified, Input: verifiedVoteMsg, TaskIndex: 1}
	timestamp := 500
	inMsg = inMsg.AttachValidatedAt(time.Duration(timestamp)*time.Millisecond, r-2)
>>>>>>> b0cf5c81
	err, panicErr = pM.transition(inMsg)
	require.NoError(t, err)
	require.NoError(t, panicErr)
	moveToRound(t, pWhite, pM, helper, r, p, pP, pV, proposalMsg, protocol.ConsensusFuture)

	// receive credential for the next round, check that it gets a timestamp of 1
	require.Equal(t, time.Duration(1), pWhite.lowestCredentialArrivals.history[0])
}

// test that ReceivedAt and ValidateAt timing information are retained in proposalStore
// when the payloadPresent, payloadVerified, and voteVerified events are processed, and that all timings
// are available when the ensureAction is called for the block. The history should be kept for the last
// DynamicFilterCredentialArrivalHistory rounds.
func TestPlayerRetainsReceivedValidatedAtForHistoryWindow(t *testing.T) {
	partitiontest.PartitionTest(t)
	const r = round(20239)
	const p = period(0)
	pWhite, pM, helper := setupP(t, r-1, p, soft)

	require.NotZero(t, dynamicFilterCredentialArrivalHistory)

	for i := 0; i < dynamicFilterCredentialArrivalHistory; i++ {
		// send voteVerified message
		pP, pV := helper.MakeRandomProposalPayload(t, r+round(i)-1)
		vVote := helper.MakeVerifiedVote(t, 0, r+round(i)-1, p, propose, *pV)
		inMsg := messageEvent{T: voteVerified, Input: message{Vote: vVote, UnauthenticatedVote: vVote.u()}}
		timestamp := 500 + i
		inMsg = inMsg.AttachValidatedAt(time.Duration(timestamp)*time.Millisecond, r+round(i)-1)
		err, panicErr := pM.transition(inMsg)
		require.NoError(t, err)
		require.NoError(t, panicErr)

<<<<<<< HEAD
	// move to round r+1, triggering history update
	vVote = helper.MakeVerifiedVote(t, 0, r, p, propose, *pV)
	inMsg = messageEvent{T: voteVerified, Input: message{Vote: vVote, UnauthenticatedVote: vVote.u()}}
	inMsg = inMsg.AttachValidatedAt(501*time.Millisecond, r, nil)
	err, panicErr = pM.transition(inMsg)
	require.NoError(t, err)
	require.NoError(t, panicErr)

	// send payloadPresent message
	m = message{UnauthenticatedProposal: pP.u()}
	inMsg = messageEvent{T: payloadPresent, Input: m}
	inMsg = inMsg.AttachReceivedAt(time.Second, r, nil)
	err, panicErr = pM.transition(inMsg)
	require.NoError(t, err)
	require.NoError(t, panicErr)
	moveToRound(t, pWhite, pM, helper, r+1, p, pP, pV, m, protocol.ConsensusFuture)

	// assert lowest vote validateAt time was recorded into payloadArrivals
	require.NotNil(t, dynamicFilterCredentialArrivalHistory)
	require.Equal(t, pWhite.lowestCredentialArrivals.writePtr, 1)
	require.False(t, pWhite.lowestCredentialArrivals.isFull())
	require.Equal(t, 502*time.Millisecond, pWhite.lowestCredentialArrivals.history[0])
}

// test that ReceivedAt and ValidateAt timing information are retained in
// proposalStore when the payloadPresent (as part of the CompoundMessage
// encoding used by PP messages), payloadVerified, and voteVerified events are
// processed credentialRoundLag after the round they belong to, and that all
// timings are available when the ensureAction is called for the block.
func TestPlayerRetainsLateReceivedValidatedAtPPOneSample(t *testing.T) {
	partitiontest.PartitionTest(t)

	const r = round(20239)
	const p = period(0)
	pWhite, pM, helper := setupP(t, r-1, p, soft)
	pP, pV := helper.MakeRandomProposalPayload(t, r-1)

	// Move to round r, no credentials arrived.
	// send voteVerified message
	vVote := helper.MakeVerifiedVote(t, 0, r-1, p, propose, *pV)
	inMsg := messageEvent{T: voteVerified, Input: message{Vote: vVote, UnauthenticatedVote: vVote.u()}}
	inMsg = inMsg.AttachValidatedAt(501*time.Millisecond, r-1, nil)
	err, panicErr := pM.transition(inMsg)
	require.NoError(t, err)
	require.NoError(t, panicErr)

	// send payloadPresent message
	m := message{UnauthenticatedProposal: pP.u()}
	inMsg = messageEvent{T: payloadPresent, Input: m}
	inMsg = inMsg.AttachReceivedAt(time.Second, r-1, nil)
	err, panicErr = pM.transition(inMsg)
	require.NoError(t, err)
	require.NoError(t, panicErr)

	assertCorrectReceivedAtSet(t, pWhite, pM, helper, r, p, pP, pV, m, protocol.ConsensusFuture, time.Second)
	require.False(t, pWhite.lowestCredentialArrivals.isFull())
	require.Equal(t, pWhite.lowestCredentialArrivals.writePtr, 0)

	historicalClocks := map[round]historicalClock{
		r - credentialRoundLag: fixedHistoricalClock{},
	}
	// create a PP message for the round we're going to take the sample from when round r-1 ends
	// Now we're going to pretend we got the message credentialRoundLag too late.
	vVote = helper.MakeVerifiedVote(t, 0, r-credentialRoundLag, p, propose, *pV)
	unverifiedVoteMsg := message{UnauthenticatedVote: vVote.u()}
	proposalMsg := message{UnauthenticatedProposal: pP.u()}
	compoundMsg := messageEvent{T: votePresent, Input: unverifiedVoteMsg,
		Tail: &messageEvent{T: payloadPresent, Input: proposalMsg}}
	inMsg = compoundMsg.AttachReceivedAt(time.Second, r, historicalClocks) // call AttachReceivedAt like demux would
	err, panicErr = pM.transition(inMsg)
	require.NoError(t, err)
	require.NoError(t, panicErr)

	verifiedVoteMsg := message{Vote: vVote, UnauthenticatedVote: vVote.u()}
	inMsg = messageEvent{T: voteVerified, Input: verifiedVoteMsg, TaskIndex: 1}
	inMsg = inMsg.AttachValidatedAt(502*time.Millisecond, r, historicalClocks)
	err, panicErr = pM.transition(inMsg)
	require.NoError(t, err)
	require.NoError(t, panicErr)

	// send payloadPresent message
	m = message{UnauthenticatedProposal: pP.u()}
	inMsg = messageEvent{T: payloadPresent, Input: m}
	inMsg = inMsg.AttachReceivedAt(time.Second, r-credentialRoundLag, historicalClocks)
	err, panicErr = pM.transition(inMsg)
	require.NoError(t, err)
	require.NoError(t, panicErr)

	// move to round r+1, triggering history update
	vVote = helper.MakeVerifiedVote(t, 0, r, p, propose, *pV)
	inMsg = messageEvent{T: voteVerified, Input: message{Vote: vVote, UnauthenticatedVote: vVote.u()}}
	inMsg = inMsg.AttachValidatedAt(501*time.Millisecond, r, nil)
	err, panicErr = pM.transition(inMsg)
	require.NoError(t, err)
	require.NoError(t, panicErr)

	// send payloadPresent message
	m = message{UnauthenticatedProposal: pP.u()}
	inMsg = messageEvent{T: payloadPresent, Input: m}
	inMsg = inMsg.AttachReceivedAt(time.Second, r, nil)
	err, panicErr = pM.transition(inMsg)
	require.NoError(t, err)
	require.NoError(t, panicErr)
	moveToRound(t, pWhite, pM, helper, r+1, p, pP, pV, m, protocol.ConsensusFuture)

	// assert lowest vote validateAt time was recorded into payloadArrivals
	require.NotNil(t, dynamicFilterCredentialArrivalHistory)
	require.Equal(t, pWhite.lowestCredentialArrivals.writePtr, 1)
	require.False(t, pWhite.lowestCredentialArrivals.isFull())
	require.Equal(t, fixedClockDuration, pWhite.lowestCredentialArrivals.history[0])
}

// test that ReceivedAt and ValidateAt timing information are retained in
// proposalStore when the payloadPresent (as part of the CompoundMessage
// encoding used by PP messages), payloadVerified, and voteVerified events are
// processed, and that all timings are available when the ensureAction is called
// for the block. The history should be kept for the last
// DynamicFilterCredentialArrivalHistory rounds.
func TestPlayerRetainsReceivedValidatedAtPPForHistoryWindow(t *testing.T) {
	partitiontest.PartitionTest(t)
	const r = round(20239)
	const p = period(0)
	pWhite, pM, helper := setupP(t, r-1, p, soft)
	pP, pV := helper.MakeRandomProposalPayload(t, r-1)

	require.NotNil(t, dynamicFilterCredentialArrivalHistory)

	for i := 0; i < dynamicFilterCredentialArrivalHistory+int(credentialRoundLag); i++ {
		// create a PP message for an arbitrary proposal/payload similar to setupCompoundMessage
		vVote := helper.MakeVerifiedVote(t, 0, r+round(i)-1, p, propose, *pV)
		unverifiedVoteMsg := message{UnauthenticatedVote: vVote.u()}
		proposalMsg := message{UnauthenticatedProposal: pP.u()}
		compoundMsg := messageEvent{T: votePresent, Input: unverifiedVoteMsg,
			Tail: &messageEvent{T: payloadPresent, Input: proposalMsg}}

		inMsg := compoundMsg.AttachReceivedAt(time.Second, r+round(i)-1, nil) // call AttachReceivedAt like demux would
		err, panicErr := pM.transition(inMsg)
		require.NoError(t, err)
		require.NoError(t, panicErr)

		// make sure vote verify requests
		verifyEvent := ev(cryptoAction{T: verifyVote, M: unverifiedVoteMsg, Round: r + round(i) - 1, Period: p, Step: propose, TaskIndex: 1})
		require.Truef(t, pM.getTrace().Contains(verifyEvent), "Player should verify vote")

		// send voteVerified
		verifiedVoteMsg := message{Vote: vVote, UnauthenticatedVote: vVote.u()}
		inMsg = messageEvent{T: voteVerified, Input: verifiedVoteMsg, TaskIndex: 1}
		timestamp := 500 + i
		inMsg = inMsg.AttachValidatedAt(time.Duration(timestamp)*time.Millisecond, r+round(i)-1, nil)
		err, panicErr = pM.transition(inMsg)
		require.NoError(t, err)
		require.NoError(t, panicErr)
		moveToRound(t, pWhite, pM, helper, r+round(i), p, pP, pV, proposalMsg, protocol.ConsensusFuture)
=======
		// send payloadPresent message
		m := message{UnauthenticatedProposal: pP.u()}
		inMsg = messageEvent{T: payloadPresent, Input: m}
		inMsg = inMsg.AttachReceivedAt(time.Second, r+round(i)-1)
		err, panicErr = pM.transition(inMsg)
		require.NoError(t, err)
		require.NoError(t, panicErr)
		moveToRound(t, pWhite, pM, helper, r+round(i), p, pP, pV, m, protocol.ConsensusFuture)
>>>>>>> b0cf5c81
	}

	// assert lowest vote validateAt time was recorded into payloadArrivals
	require.True(t, pWhite.lowestCredentialArrivals.isFull())
	for i := 0; i < dynamicFilterCredentialArrivalHistory; i++ {
		// only the last historyLen samples are kept, so the first one is discarded
		timestamp := 500 + i
		require.Equal(t, time.Duration(timestamp)*time.Millisecond, pWhite.lowestCredentialArrivals.history[i])
	}
}

// test that ReceivedAt and ValidateAt timing information are retained in proposalStore
<<<<<<< HEAD
// when the voteVerified event comes in first (as part of the AV message before PP),
// then the payloadPresent (as part of the CompoundMessage encoding used by PP messages)
// and payloadVerified events are processed, and that all timings
// are available when the ensureAction is called for the block.
func TestPlayerRetainsReceivedValidatedAtAVPPOneSample(t *testing.T) {
=======
// when the payloadPresent (as part of the CompoundMessage encoding used by PP messages),
// payloadVerified, and voteVerified events are processed, and that all timings
// are available when the ensureAction is called for the block.
func TestPlayerRetainsReceivedValidatedAtPPOneSample(t *testing.T) {
>>>>>>> b0cf5c81
	partitiontest.PartitionTest(t)

	const r = round(20239)
	const p = period(0)
	pWhite, pM, helper := setupP(t, r-1, p, soft)
	pP, pV := helper.MakeRandomProposalPayload(t, r-1)

	// Move to round r, no credentials arrived.
	// send voteVerified message
	vVote := helper.MakeVerifiedVote(t, 0, r-1, p, propose, *pV)
	inMsg := messageEvent{T: voteVerified, Input: message{Vote: vVote, UnauthenticatedVote: vVote.u()}}
	inMsg = inMsg.AttachValidatedAt(501*time.Millisecond, r-1, nil)
	err, panicErr := pM.transition(inMsg)
	require.NoError(t, err)
	require.NoError(t, panicErr)

	// send payloadPresent message
	m := message{UnauthenticatedProposal: pP.u()}
	inMsg = messageEvent{T: payloadPresent, Input: m}
	inMsg = inMsg.AttachReceivedAt(time.Second, r-1, nil)
	err, panicErr = pM.transition(inMsg)
	require.NoError(t, err)
	require.NoError(t, panicErr)

	assertCorrectReceivedAtSet(t, pWhite, pM, helper, r, p, pP, pV, m, protocol.ConsensusFuture, time.Second)
	require.False(t, pWhite.lowestCredentialArrivals.isFull())
	require.Equal(t, pWhite.lowestCredentialArrivals.writePtr, 0)

	// send votePresent message (mimicking the first AV message validating)
	vVote = helper.MakeVerifiedVote(t, 0, r-credentialRoundLag, p, propose, *pV)
	unverifiedVoteMsg := message{UnauthenticatedVote: vVote.u()}
	inMsg = messageEvent{T: votePresent, Input: unverifiedVoteMsg}
	err, panicErr = pM.transition(inMsg)
	require.NoError(t, err)
	require.NoError(t, panicErr)

	// make sure vote verify requests
	verifyEvent := ev(cryptoAction{T: verifyVote, M: unverifiedVoteMsg, Round: r - 1, Period: p, Step: propose, TaskIndex: 1})
	require.Truef(t, pM.getTrace().Contains(verifyEvent), "Player should verify vote")

	// send voteVerified
	verifiedVoteMsg := message{Vote: vVote, UnauthenticatedVote: vVote.u()}
	inMsg = messageEvent{T: voteVerified, Input: verifiedVoteMsg, TaskIndex: 1}
	inMsg = inMsg.AttachValidatedAt(502*time.Millisecond, r-credentialRoundLag, nil)
	err, panicErr = pM.transition(inMsg)
	require.NoError(t, err)
	require.NoError(t, panicErr)

	// create a PP message for an arbitrary proposal/payload similar to setupCompoundMessage
	proposalMsg := message{UnauthenticatedProposal: pP.u()}
	compoundMsg := messageEvent{T: votePresent, Input: unverifiedVoteMsg,
		Tail: &messageEvent{T: payloadPresent, Input: proposalMsg}}
	inMsg = compoundMsg.AttachReceivedAt(time.Second, r-credentialRoundLag, nil) // call AttachReceivedAt like demux would
	err, panicErr = pM.transition(inMsg)
	require.NoError(t, err)
	require.NoError(t, panicErr)

	// move to round r+1, triggering history update
	vVote = helper.MakeVerifiedVote(t, 0, r, p, propose, *pV)
	inMsg = messageEvent{T: voteVerified, Input: message{Vote: vVote, UnauthenticatedVote: vVote.u()}}
	inMsg = inMsg.AttachValidatedAt(time.Second, r, nil)
	err, panicErr = pM.transition(inMsg)
	require.NoError(t, err)
	require.NoError(t, panicErr)

	// send payloadPresent message
	m = message{UnauthenticatedProposal: pP.u()}
	inMsg = messageEvent{T: payloadPresent, Input: m}
	inMsg = inMsg.AttachReceivedAt(time.Second, r, nil)
	err, panicErr = pM.transition(inMsg)
	require.NoError(t, err)
	require.NoError(t, panicErr)
	moveToRound(t, pWhite, pM, helper, r+1, p, pP, pV, m, protocol.ConsensusFuture)

	// assert lowest vote validateAt time was recorded into payloadArrivals
	require.NotNil(t, dynamicFilterCredentialArrivalHistory)
	require.Equal(t, pWhite.lowestCredentialArrivals.writePtr, 1)
	require.False(t, pWhite.lowestCredentialArrivals.isFull())
	require.Equal(t, 502*time.Millisecond, pWhite.lowestCredentialArrivals.history[0])
}

// test that ReceivedAt and ValidateAt timing information are retained in
// proposalStore when the voteVerified event comes in first (as part of the AV
// message before PP), then the payloadPresent (as part of the CompoundMessage
// encoding used by PP messages) and payloadVerified events are processed one
// round early, and that all timings are available when the ensureAction is
// called for the block.
func TestPlayerRetainsEarlyReceivedValidatedAtAVPPOneSample(t *testing.T) {
	partitiontest.PartitionTest(t)

	const r = round(20239)
	const p = period(0)
	pWhite, pM, helper := setupP(t, r-1, p, soft)
	pP, pV := helper.MakeRandomProposalPayload(t, r-1)

	// Move to round r, no credentials arrived.
	// send voteVerified message
	vVote := helper.MakeVerifiedVote(t, 0, r-1, p, propose, *pV)
<<<<<<< HEAD
	inMsg := messageEvent{T: voteVerified, Input: message{Vote: vVote, UnauthenticatedVote: vVote.u()}}
	inMsg = inMsg.AttachValidatedAt(501*time.Millisecond, r-1, nil)
	err, panicErr := pM.transition(inMsg)
	require.NoError(t, err)
	require.NoError(t, panicErr)

	// send payloadPresent message
	m := message{UnauthenticatedProposal: pP.u()}
	inMsg = messageEvent{T: payloadPresent, Input: m}
	inMsg = inMsg.AttachReceivedAt(time.Second, r-1, nil)
	err, panicErr = pM.transition(inMsg)
	require.NoError(t, err)
	require.NoError(t, panicErr)

	assertCorrectReceivedAtSet(t, pWhite, pM, helper, r, p, pP, pV, m, protocol.ConsensusFuture, time.Second)
	require.False(t, pWhite.lowestCredentialArrivals.isFull())
	require.Equal(t, pWhite.lowestCredentialArrivals.writePtr, 0)

	// send votePresent message (mimicking the first AV message validating)
	vVote = helper.MakeVerifiedVote(t, 0, r-credentialRoundLag, p, propose, *pV)
	unverifiedVoteMsg := message{UnauthenticatedVote: vVote.u()}
	inMsg = messageEvent{T: votePresent, Input: unverifiedVoteMsg}
	err, panicErr = pM.transition(inMsg)
	require.NoError(t, err)
	require.NoError(t, panicErr)

	// make sure vote verify requests
	verifyEvent := ev(cryptoAction{T: verifyVote, M: unverifiedVoteMsg, Round: r - 1, Period: p, Step: propose, TaskIndex: 1})
	require.Truef(t, pM.getTrace().Contains(verifyEvent), "Player should verify vote")

	// send voteVerified, pretend we're one round too early
	verifiedVoteMsg := message{Vote: vVote, UnauthenticatedVote: vVote.u()}
	inMsg = messageEvent{T: voteVerified, Input: verifiedVoteMsg, TaskIndex: 1}
	inMsg = inMsg.AttachValidatedAt(502*time.Millisecond, r-credentialRoundLag-1, nil)
	err, panicErr = pM.transition(inMsg)
	require.NoError(t, err)
	require.NoError(t, panicErr)

	// create a PP message for an arbitrary proposal/payload similar to setupCompoundMessage
	proposalMsg := message{UnauthenticatedProposal: pP.u()}
	compoundMsg := messageEvent{T: votePresent, Input: unverifiedVoteMsg,
		Tail: &messageEvent{T: payloadPresent, Input: proposalMsg}}
	inMsg = compoundMsg.AttachReceivedAt(time.Second, r-credentialRoundLag, nil) // call AttachReceivedAt like demux would
	err, panicErr = pM.transition(inMsg)
	require.NoError(t, err)
	require.NoError(t, panicErr)

	// move to round r+1, triggering history update
	vVote = helper.MakeVerifiedVote(t, 0, r, p, propose, *pV)
	inMsg = messageEvent{T: voteVerified, Input: message{Vote: vVote, UnauthenticatedVote: vVote.u()}}
	inMsg = inMsg.AttachValidatedAt(time.Second, r, nil)
	err, panicErr = pM.transition(inMsg)
	require.NoError(t, err)
	require.NoError(t, panicErr)

	// send payloadPresent message
	m = message{UnauthenticatedProposal: pP.u()}
	inMsg = messageEvent{T: payloadPresent, Input: m}
	inMsg = inMsg.AttachReceivedAt(time.Second, r, nil)
	err, panicErr = pM.transition(inMsg)
	require.NoError(t, err)
	require.NoError(t, panicErr)
	moveToRound(t, pWhite, pM, helper, r+1, p, pP, pV, m, protocol.ConsensusFuture)

	// assert lowest vote validateAt time was recorded into payloadArrivals
	require.NotNil(t, dynamicFilterCredentialArrivalHistory)
	require.Equal(t, pWhite.lowestCredentialArrivals.writePtr, 1)
	require.False(t, pWhite.lowestCredentialArrivals.isFull())
	require.Equal(t, time.Duration(1), pWhite.lowestCredentialArrivals.history[0])
}

// test that ReceivedAt and ValidateAt timing information are retained in
// proposalStore when the voteVerified event comes in first (as part of the AV
// message before PP), then the payloadPresent (as part of the CompoundMessage
// encoding used by PP messages) and payloadVerified events are processed
// credentialRoundLag after the round they belong to, and that all timings are
// available when the ensureAction is called for the block.
func TestPlayerRetainsLateReceivedValidatedAtAVPPOneSample(t *testing.T) {
	partitiontest.PartitionTest(t)

	const r = round(20239)
	const p = period(0)
	pWhite, pM, helper := setupP(t, r-1, p, soft)
	pP, pV := helper.MakeRandomProposalPayload(t, r-1)

	// Move to round r, no credentials arrived.
	// send voteVerified message
	vVote := helper.MakeVerifiedVote(t, 0, r-1, p, propose, *pV)
	inMsg := messageEvent{T: voteVerified, Input: message{Vote: vVote, UnauthenticatedVote: vVote.u()}}
	inMsg = inMsg.AttachValidatedAt(501*time.Millisecond, r-1, nil)
=======
	unverifiedVoteMsg := message{UnauthenticatedVote: vVote.u()}
	proposalMsg := message{UnauthenticatedProposal: pP.u()}
	compoundMsg := messageEvent{T: votePresent, Input: unverifiedVoteMsg,
		Tail: &messageEvent{T: payloadPresent, Input: proposalMsg}}
	inMsg := compoundMsg.AttachReceivedAt(time.Second, r-1) // call AttachReceivedAt like demux would
>>>>>>> b0cf5c81
	err, panicErr := pM.transition(inMsg)
	require.NoError(t, err)
	require.NoError(t, panicErr)

	// send payloadPresent message
	m := message{UnauthenticatedProposal: pP.u()}
	inMsg = messageEvent{T: payloadPresent, Input: m}
	inMsg = inMsg.AttachReceivedAt(time.Second, r-1, nil)
	err, panicErr = pM.transition(inMsg)
	require.NoError(t, err)
	require.NoError(t, panicErr)

	assertCorrectReceivedAtSet(t, pWhite, pM, helper, r, p, pP, pV, m, protocol.ConsensusFuture, time.Second)
	require.False(t, pWhite.lowestCredentialArrivals.isFull())
	require.Equal(t, pWhite.lowestCredentialArrivals.writePtr, 0)

	// send votePresent message (mimicking the first AV message validating)
	vVote = helper.MakeVerifiedVote(t, 0, r-credentialRoundLag, p, propose, *pV)
	unverifiedVoteMsg := message{UnauthenticatedVote: vVote.u()}
	inMsg = messageEvent{T: votePresent, Input: unverifiedVoteMsg}
	err, panicErr = pM.transition(inMsg)
	require.NoError(t, err)
	require.NoError(t, panicErr)

	// make sure vote verify requests
	verifyEvent := ev(cryptoAction{T: verifyVote, M: unverifiedVoteMsg, Round: r - 1, Period: p, Step: propose, TaskIndex: 1})
	require.Truef(t, pM.getTrace().Contains(verifyEvent), "Player should verify vote")

<<<<<<< HEAD
	historicalClocks := map[round]historicalClock{
		r - credentialRoundLag: fixedHistoricalClock{},
	}
	// send voteVerified, pretend we're credentialRoundLag after the message was sent
	verifiedVoteMsg := message{Vote: vVote, UnauthenticatedVote: vVote.u()}
	inMsg = messageEvent{T: voteVerified, Input: verifiedVoteMsg, TaskIndex: 1}
	inMsg = inMsg.AttachValidatedAt(502*time.Millisecond, r, historicalClocks)
	err, panicErr = pM.transition(inMsg)
	require.NoError(t, err)
	require.NoError(t, panicErr)

	// create a PP message for an arbitrary proposal/payload similar to setupCompoundMessage
	proposalMsg := message{UnauthenticatedProposal: pP.u()}
	compoundMsg := messageEvent{T: votePresent, Input: unverifiedVoteMsg,
		Tail: &messageEvent{T: payloadPresent, Input: proposalMsg}}
	inMsg = compoundMsg.AttachReceivedAt(time.Second, r-credentialRoundLag, nil) // call AttachReceivedAt like demux would
=======
	// send voteVerified
	verifiedVoteMsg := message{Vote: vVote, UnauthenticatedVote: vVote.u()}
	inMsg = messageEvent{T: voteVerified, Input: verifiedVoteMsg, TaskIndex: 1}
	inMsg = inMsg.AttachValidatedAt(502*time.Millisecond, r-1)
>>>>>>> b0cf5c81
	err, panicErr = pM.transition(inMsg)
	require.NoError(t, err)
	require.NoError(t, panicErr)

<<<<<<< HEAD
	// move to round r+1, triggering history update
	vVote = helper.MakeVerifiedVote(t, 0, r, p, propose, *pV)
	inMsg = messageEvent{T: voteVerified, Input: message{Vote: vVote, UnauthenticatedVote: vVote.u()}}
	inMsg = inMsg.AttachValidatedAt(time.Second, r, nil)
	err, panicErr = pM.transition(inMsg)
	require.NoError(t, err)
	require.NoError(t, panicErr)

	// send payloadPresent message
	m = message{UnauthenticatedProposal: pP.u()}
	inMsg = messageEvent{T: payloadPresent, Input: m}
	inMsg = inMsg.AttachReceivedAt(time.Second, r, nil)
	err, panicErr = pM.transition(inMsg)
	require.NoError(t, err)
	require.NoError(t, panicErr)
	moveToRound(t, pWhite, pM, helper, r+1, p, pP, pV, m, protocol.ConsensusFuture)

	// assert lowest vote validateAt time was recorded into payloadArrivals
	require.NotNil(t, dynamicFilterCredentialArrivalHistory)
	require.Equal(t, pWhite.lowestCredentialArrivals.writePtr, 1)
	require.False(t, pWhite.lowestCredentialArrivals.isFull())
	require.Equal(t, fixedClockDuration, pWhite.lowestCredentialArrivals.history[0])
}

=======
	assertCorrectReceivedAtSet(t, pWhite, pM, helper, r, p, pP, pV, proposalMsg, protocol.ConsensusFuture, time.Second)

	// assert lowest vote validateAt time was recorded into payloadArrivals
	require.NotZero(t, dynamicFilterCredentialArrivalHistory)
	require.Equal(t, pWhite.lowestCredentialArrivals.writePtr, 1)
	require.False(t, pWhite.lowestCredentialArrivals.isFull())
	require.Equal(t, 502*time.Millisecond, pWhite.lowestCredentialArrivals.history[0])
}

// test that ReceivedAt and ValidateAt timing information are retained in
// proposalStore when the payloadPresent (as part of the CompoundMessage
// encoding used by PP messages), payloadVerified, and voteVerified events are
// processed one round early, and that all timings are available when the
// ensureAction is called for the block.
func TestPlayerRetainsEarlyReceivedValidatedAtPPOneSample(t *testing.T) {
	partitiontest.PartitionTest(t)

	const r = round(20239)
	const p = period(0)
	pWhite, pM, helper := setupP(t, r-1, p, soft)
	pP, pV := helper.MakeRandomProposalPayload(t, r-1)

	// create a PP message for an arbitrary proposal/payload similar to setupCompoundMessage
	vVote := helper.MakeVerifiedVote(t, 0, r-1, p, propose, *pV)
	unverifiedVoteMsg := message{UnauthenticatedVote: vVote.u()}
	proposalMsg := message{UnauthenticatedProposal: pP.u()}
	compoundMsg := messageEvent{T: votePresent, Input: unverifiedVoteMsg,
		Tail: &messageEvent{T: payloadPresent, Input: proposalMsg}}
	inMsg := compoundMsg.AttachReceivedAt(time.Second, r-2) // call AttachReceivedAt like demux would
	err, panicErr := pM.transition(inMsg)
	require.NoError(t, err)
	require.NoError(t, panicErr)

	// make sure vote verify requests
	verifyEvent := ev(cryptoAction{T: verifyVote, M: unverifiedVoteMsg, Round: r - 1, Period: p, Step: propose, TaskIndex: 1})
	require.Truef(t, pM.getTrace().Contains(verifyEvent), "Player should verify vote")

	// send voteVerified
	verifiedVoteMsg := message{Vote: vVote, UnauthenticatedVote: vVote.u()}
	inMsg = messageEvent{T: voteVerified, Input: verifiedVoteMsg, TaskIndex: 1}
	inMsg = inMsg.AttachValidatedAt(502*time.Millisecond, r-2)
	err, panicErr = pM.transition(inMsg)
	require.NoError(t, err)
	require.NoError(t, panicErr)

	assertCorrectReceivedAtSet(t, pWhite, pM, helper, r, p, pP, pV, proposalMsg, protocol.ConsensusFuture, time.Duration(1))

	// assert lowest vote validateAt time was recorded into payloadArrivals
	require.NotZero(t, dynamicFilterCredentialArrivalHistory)
	require.Equal(t, pWhite.lowestCredentialArrivals.writePtr, 1)
	require.False(t, pWhite.lowestCredentialArrivals.isFull())
	require.Equal(t, time.Duration(1), pWhite.lowestCredentialArrivals.history[0])
}

// test that ReceivedAt and ValidateAt timing information are retained in
// proposalStore when the payloadPresent (as part of the CompoundMessage
// encoding used by PP messages), payloadVerified, and voteVerified events are
// processed, and that all timings are available when the ensureAction is called
// for the block. The history should be kept for the last
// DynamicFilterCredentialArrivalHistory rounds.
func TestPlayerRetainsReceivedValidatedAtPPForHistoryWindow(t *testing.T) {
	partitiontest.PartitionTest(t)
	const r = round(20239)
	const p = period(0)
	pWhite, pM, helper := setupP(t, r-1, p, soft)
	pP, pV := helper.MakeRandomProposalPayload(t, r-1)

	require.NotZero(t, dynamicFilterCredentialArrivalHistory)

	for i := 0; i < dynamicFilterCredentialArrivalHistory; i++ {
		// create a PP message for an arbitrary proposal/payload similar to setupCompoundMessage
		vVote := helper.MakeVerifiedVote(t, 0, r+round(i)-1, p, propose, *pV)
		unverifiedVoteMsg := message{UnauthenticatedVote: vVote.u()}
		proposalMsg := message{UnauthenticatedProposal: pP.u()}
		compoundMsg := messageEvent{T: votePresent, Input: unverifiedVoteMsg,
			Tail: &messageEvent{T: payloadPresent, Input: proposalMsg}}

		inMsg := compoundMsg.AttachReceivedAt(time.Second, r+round(i)-1) // call AttachReceivedAt like demux would
		err, panicErr := pM.transition(inMsg)
		require.NoError(t, err)
		require.NoError(t, panicErr)

		// make sure vote verify requests
		verifyEvent := ev(cryptoAction{T: verifyVote, M: unverifiedVoteMsg, Round: r + round(i) - 1, Period: p, Step: propose, TaskIndex: 1})
		require.Truef(t, pM.getTrace().Contains(verifyEvent), "Player should verify vote")

		// send voteVerified
		verifiedVoteMsg := message{Vote: vVote, UnauthenticatedVote: vVote.u()}
		inMsg = messageEvent{T: voteVerified, Input: verifiedVoteMsg, TaskIndex: 1}
		timestamp := 500 + i
		inMsg = inMsg.AttachValidatedAt(time.Duration(timestamp)*time.Millisecond, r+round(i)-1)
		err, panicErr = pM.transition(inMsg)
		require.NoError(t, err)
		require.NoError(t, panicErr)
		moveToRound(t, pWhite, pM, helper, r+round(i), p, pP, pV, proposalMsg, protocol.ConsensusFuture)
	}

	// assert lowest vote validateAt time was recorded into payloadArrivals
	require.True(t, pWhite.lowestCredentialArrivals.isFull())
	for i := 0; i < dynamicFilterCredentialArrivalHistory; i++ {
		// only the last historyLen samples are kept, so the first one is discarded
		timestamp := 500 + i
		require.Equal(t, time.Duration(timestamp)*time.Millisecond, pWhite.lowestCredentialArrivals.history[i])
	}
}

// test that ReceivedAt and ValidateAt timing information are retained in proposalStore
// when the voteVerified event comes in first (as part of the AV message before PP),
// then the payloadPresent (as part of the CompoundMessage encoding used by PP messages)
// and payloadVerified events are processed, and that all timings
// are available when the ensureAction is called for the block.
func TestPlayerRetainsReceivedValidatedAtAVPPOneSample(t *testing.T) {
	partitiontest.PartitionTest(t)

	const r = round(20239)
	const p = period(0)
	pWhite, pM, helper := setupP(t, r-1, p, soft)
	pP, pV := helper.MakeRandomProposalPayload(t, r-1)

	// send votePresent message (mimicking the first AV message validating)
	vVote := helper.MakeVerifiedVote(t, 0, r-1, p, propose, *pV)
	unverifiedVoteMsg := message{UnauthenticatedVote: vVote.u()}
	inMsg := messageEvent{T: votePresent, Input: unverifiedVoteMsg}
	err, panicErr := pM.transition(inMsg)
	require.NoError(t, err)
	require.NoError(t, panicErr)

	// make sure vote verify requests
	verifyEvent := ev(cryptoAction{T: verifyVote, M: unverifiedVoteMsg, Round: r - 1, Period: p, Step: propose, TaskIndex: 1})
	require.Truef(t, pM.getTrace().Contains(verifyEvent), "Player should verify vote")

	// send voteVerified
	verifiedVoteMsg := message{Vote: vVote, UnauthenticatedVote: vVote.u()}
	inMsg = messageEvent{T: voteVerified, Input: verifiedVoteMsg, TaskIndex: 1}
	inMsg = inMsg.AttachValidatedAt(502*time.Millisecond, r-1)
	err, panicErr = pM.transition(inMsg)
	require.NoError(t, err)
	require.NoError(t, panicErr)

	// create a PP message for an arbitrary proposal/payload similar to setupCompoundMessage
	proposalMsg := message{UnauthenticatedProposal: pP.u()}
	compoundMsg := messageEvent{T: votePresent, Input: unverifiedVoteMsg,
		Tail: &messageEvent{T: payloadPresent, Input: proposalMsg}}
	inMsg = compoundMsg.AttachReceivedAt(time.Second, r-1) // call AttachReceivedAt like demux would
	err, panicErr = pM.transition(inMsg)
	require.NoError(t, err)
	require.NoError(t, panicErr)

	// make sure no second request to verify this vote
	verifyEvent = ev(cryptoAction{T: verifyVote, M: unverifiedVoteMsg, Round: r - 1, Period: p, Step: propose, TaskIndex: 1})
	require.Equal(t, 1, pM.getTrace().CountEvent(verifyEvent), "Player should not verify second vote")

	assertCorrectReceivedAtSet(t, pWhite, pM, helper, r, p, pP, pV, proposalMsg, protocol.ConsensusFuture, time.Second)

	// assert lowest vote validateAt time was recorded into payloadArrivals
	require.NotZero(t, dynamicFilterCredentialArrivalHistory)
	require.Equal(t, pWhite.lowestCredentialArrivals.writePtr, 1)
	require.False(t, pWhite.lowestCredentialArrivals.isFull())
	require.Equal(t, 502*time.Millisecond, pWhite.lowestCredentialArrivals.history[0])
}

// test that ReceivedAt and ValidateAt timing information are retained in
// proposalStore when the voteVerified event comes in first (as part of the AV
// message before PP), then the payloadPresent (as part of the CompoundMessage
// encoding used by PP messages) and payloadVerified events are processed one
// round early, and that all timings are available when the ensureAction is
// called for the block.
func TestPlayerRetainsEarlyReceivedValidatedAtAVPPOneSample(t *testing.T) {
	partitiontest.PartitionTest(t)

	const r = round(20239)
	const p = period(0)
	pWhite, pM, helper := setupP(t, r-1, p, soft)
	pP, pV := helper.MakeRandomProposalPayload(t, r-1)

	// send votePresent message (mimicking the first AV message validating)
	vVote := helper.MakeVerifiedVote(t, 0, r-1, p, propose, *pV)
	unverifiedVoteMsg := message{UnauthenticatedVote: vVote.u()}
	inMsg := messageEvent{T: votePresent, Input: unverifiedVoteMsg}
	err, panicErr := pM.transition(inMsg)
	require.NoError(t, err)
	require.NoError(t, panicErr)

	// make sure vote verify requests
	verifyEvent := ev(cryptoAction{T: verifyVote, M: unverifiedVoteMsg, Round: r - 1, Period: p, Step: propose, TaskIndex: 1})
	require.Truef(t, pM.getTrace().Contains(verifyEvent), "Player should verify vote")

	// send voteVerified
	verifiedVoteMsg := message{Vote: vVote, UnauthenticatedVote: vVote.u()}
	inMsg = messageEvent{T: voteVerified, Input: verifiedVoteMsg, TaskIndex: 1}
	inMsg = inMsg.AttachValidatedAt(502*time.Millisecond, r-2)
	err, panicErr = pM.transition(inMsg)
	require.NoError(t, err)
	require.NoError(t, panicErr)

	// create a PP message for an arbitrary proposal/payload similar to setupCompoundMessage
	proposalMsg := message{UnauthenticatedProposal: pP.u()}
	compoundMsg := messageEvent{T: votePresent, Input: unverifiedVoteMsg,
		Tail: &messageEvent{T: payloadPresent, Input: proposalMsg}}
	inMsg = compoundMsg.AttachReceivedAt(time.Second, r-2) // call AttachReceivedAt like demux would
	err, panicErr = pM.transition(inMsg)
	require.NoError(t, err)
	require.NoError(t, panicErr)

	// make sure no second request to verify this vote
	verifyEvent = ev(cryptoAction{T: verifyVote, M: unverifiedVoteMsg, Round: r - 1, Period: p, Step: propose, TaskIndex: 1})
	require.Equal(t, 1, pM.getTrace().CountEvent(verifyEvent), "Player should not verify second vote")

	assertCorrectReceivedAtSet(t, pWhite, pM, helper, r, p, pP, pV, proposalMsg, protocol.ConsensusFuture, time.Duration(1))

	// assert lowest vote validateAt time was recorded into payloadArrivals
	require.NotZero(t, dynamicFilterCredentialArrivalHistory)
	require.Equal(t, pWhite.lowestCredentialArrivals.writePtr, 1)
	require.False(t, pWhite.lowestCredentialArrivals.isFull())
	require.Equal(t, time.Duration(1), pWhite.lowestCredentialArrivals.history[0])
}

>>>>>>> b0cf5c81
func TestPlayerRetainsReceivedValidatedAtAVPPHistoryWindow(t *testing.T) {
	partitiontest.PartitionTest(t)
	const r = round(20239)
	const p = period(0)
	pWhite, pM, helper := setupP(t, r-1, p, soft)

<<<<<<< HEAD
	require.NotNil(t, dynamicFilterCredentialArrivalHistory)

	for i := 0; i < dynamicFilterCredentialArrivalHistory+int(credentialRoundLag); i++ {
=======
	require.NotZero(t, dynamicFilterCredentialArrivalHistory)

	for i := 0; i < dynamicFilterCredentialArrivalHistory; i++ {
>>>>>>> b0cf5c81
		pP, pV := helper.MakeRandomProposalPayload(t, r+round(i)-1)

		// send votePresent message (mimicking the first AV message validating)
		vVote := helper.MakeVerifiedVote(t, 0, r+round(i)-1, p, propose, *pV)
		unverifiedVoteMsg := message{UnauthenticatedVote: vVote.u()}
		inMsg := messageEvent{T: votePresent, Input: unverifiedVoteMsg}
		err, panicErr := pM.transition(inMsg)
		require.NoError(t, err)
		require.NoError(t, panicErr)

		// make sure vote verify requests
		verifyEvent := ev(cryptoAction{T: verifyVote, M: unverifiedVoteMsg, Round: r + round(i) - 1, Period: p, Step: propose, TaskIndex: 1})
		require.Truef(t, pM.getTrace().Contains(verifyEvent), "Player should verify vote")

		// send voteVerified
		verifiedVoteMsg := message{Vote: vVote, UnauthenticatedVote: vVote.u()}
		inMsg = messageEvent{T: voteVerified, Input: verifiedVoteMsg, TaskIndex: 1}
		timestamp := 500 + i
<<<<<<< HEAD
		inMsg = inMsg.AttachValidatedAt(time.Duration(timestamp)*time.Millisecond, r+round(i)-1, nil)
=======
		inMsg = inMsg.AttachValidatedAt(time.Duration(timestamp)*time.Millisecond, r+round(i)-1)
>>>>>>> b0cf5c81
		err, panicErr = pM.transition(inMsg)
		require.NoError(t, err)
		require.NoError(t, panicErr)

		// create a PP message for an arbitrary proposal/payload similar to setupCompoundMessage
		proposalMsg := message{UnauthenticatedProposal: pP.u()}
		compoundMsg := messageEvent{T: votePresent, Input: unverifiedVoteMsg,
			Tail: &messageEvent{T: payloadPresent, Input: proposalMsg}}
<<<<<<< HEAD
		inMsg = compoundMsg.AttachReceivedAt(time.Second, r+round(i)-1, nil) // call AttachReceivedAt like demux would
=======
		inMsg = compoundMsg.AttachReceivedAt(time.Second, r+round(i)-1) // call AttachReceivedAt like demux would
>>>>>>> b0cf5c81
		err, panicErr = pM.transition(inMsg)
		require.NoError(t, err)
		require.NoError(t, panicErr)

		moveToRound(t, pWhite, pM, helper, r+round(i), p, pP, pV, proposalMsg, protocol.ConsensusFuture)
	}

	// assert lowest vote validateAt time was recorded into payloadArrivals
	require.True(t, pWhite.lowestCredentialArrivals.isFull())
	for i := 0; i < dynamicFilterCredentialArrivalHistory; i++ {
		// only the last historyLen samples are kept, so the first one is discarded
		timestamp := 500 + i
		require.Equal(t, time.Duration(timestamp)*time.Millisecond, pWhite.lowestCredentialArrivals.history[i])
	}
}

func moveToRound(t *testing.T, pWhite *player, pM ioAutomata, helper *voteMakerHelper,
	r round, p period, pP *proposal, pV *proposalValue, m message, ver protocol.ConsensusVersion) {

	// make sure payload verify request
	verifyEvent := ev(cryptoAction{T: verifyPayload, M: m, Round: r - 1, Period: p, Step: propose, TaskIndex: 0})
	require.Truef(t, pM.getTrace().Contains(verifyEvent), "Player should verify payload")

	// payloadVerified
	inMsg := messageEvent{T: payloadVerified, Input: message{Proposal: *pP}, Proto: ConsensusVersionView{Version: ver}}
<<<<<<< HEAD
	inMsg = inMsg.AttachValidatedAt(2*time.Second, r-1, nil) // call AttachValidatedAt like demux would
=======
	inMsg = inMsg.AttachValidatedAt(2*time.Second, r-1) // call AttachValidatedAt like demux would
>>>>>>> b0cf5c81
	err, panicErr := pM.transition(inMsg)
	require.NoError(t, err)
	require.NoError(t, panicErr)

	// gen cert to move into the next round
	votes := make([]vote, int(cert.threshold(config.Consensus[ver])))
	for i := 0; i < int(cert.threshold(config.Consensus[ver])); i++ {
		votes[i] = helper.MakeVerifiedVote(t, i, r-1, p, cert, *pV)
	}
	bun := unauthenticatedBundle{
		Round:    r - 1,
		Period:   p,
		Proposal: *pV,
	}
	inMsg = messageEvent{
		T: bundleVerified,
		Input: message{
			Bundle: bundle{
				U:     bun,
				Votes: votes,
			},
			UnauthenticatedBundle: bun,
		},
		Proto: ConsensusVersionView{Version: ver},
	}
	err, panicErr = pM.transition(inMsg)
	require.NoError(t, err)
	require.NoError(t, panicErr)

	require.Equalf(t, r, pWhite.Round, "player did not enter new round")
	require.Equalf(t, period(0), pWhite.Period, "player did not enter period 0 in new round")
	commitEvent := ev(ensureAction{Certificate: Certificate(bun), Payload: *pP})
	require.Truef(t, pM.getTrace().Contains(commitEvent), "Player should try to ensure block/digest on ledger")
}

func assertCorrectReceivedAtSet(t *testing.T, pWhite *player, pM ioAutomata, helper *voteMakerHelper,
	r round, p period, pP *proposal, pV *proposalValue, m message, ver protocol.ConsensusVersion, validationTimestamp time.Duration) {

	moveToRound(t, pWhite, pM, helper, r, p, pP, pV, m, ver)

	// find and unwrap ensureAction from trace
	var ea ensureAction
	var foundEA bool
	for _, ev := range pM.getTrace().events {
		if wae, ok := ev.(wrappedActionEvent); ok {
			if wae.action.t() == ensure {
				require.False(t, foundEA)
				ea = wae.action.(ensureAction)
				foundEA = true
			}
		}
	}
	require.True(t, foundEA)
	require.Equal(t, 2*time.Second, ea.Payload.validatedAt)
	require.Equal(t, validationTimestamp, ea.Payload.receivedAt)
}

// todo: test pipelined rounds, and round interruption<|MERGE_RESOLUTION|>--- conflicted
+++ resolved
@@ -3440,11 +3440,7 @@
 	// send voteVerified message
 	vVote := helper.MakeVerifiedVote(t, 0, r-1, p, propose, *pV)
 	inMsg := messageEvent{T: voteVerified, Input: message{Vote: vVote, UnauthenticatedVote: vVote.u()}}
-<<<<<<< HEAD
 	inMsg = inMsg.AttachValidatedAt(501*time.Millisecond, r-1, nil)
-=======
-	inMsg = inMsg.AttachValidatedAt(501*time.Millisecond, r-1)
->>>>>>> b0cf5c81
 	err, panicErr := pM.transition(inMsg)
 	require.NoError(t, err)
 	require.NoError(t, panicErr)
@@ -3452,17 +3448,12 @@
 	// send payloadPresent message
 	m := message{UnauthenticatedProposal: pP.u()}
 	inMsg = messageEvent{T: payloadPresent, Input: m}
-<<<<<<< HEAD
 	inMsg = inMsg.AttachReceivedAt(time.Second, r-1, nil)
-=======
-	inMsg = inMsg.AttachReceivedAt(time.Second, r-1)
->>>>>>> b0cf5c81
 	err, panicErr = pM.transition(inMsg)
 	require.NoError(t, err)
 	require.NoError(t, panicErr)
 
 	assertCorrectReceivedAtSet(t, pWhite, pM, helper, r, p, pP, pV, m, protocol.ConsensusFuture, time.Second)
-<<<<<<< HEAD
 	require.False(t, pWhite.lowestCredentialArrivals.isFull())
 	require.Equal(t, pWhite.lowestCredentialArrivals.writePtr, 0)
 
@@ -3523,29 +3514,11 @@
 // ensureAction is called for the block.
 func TestPlayerRetainsEarlyReceivedValidatedAtPPOneSample(t *testing.T) {
 	partitiontest.PartitionTest(t)
-
-=======
-
-	// assert lowest vote validateAt time was recorded into payloadArrivals
-	require.NotZero(t, dynamicFilterCredentialArrivalHistory)
-	require.Equal(t, pWhite.lowestCredentialArrivals.writePtr, 1)
-	require.False(t, pWhite.lowestCredentialArrivals.isFull())
-	require.Equal(t, 501*time.Millisecond, pWhite.lowestCredentialArrivals.history[0])
-}
-
-// test that ReceivedAt and ValidateAt timing information are retained in
-// proposalStore when the payloadPresent, payloadVerified, and voteVerified
-// events are processed in the *preceding round*, and that all timings are
-// available when the ensureAction is called for the block.
-func TestPlayerRetainsEarlyReceivedValidatedAtOneSample(t *testing.T) {
-	partitiontest.PartitionTest(t)
->>>>>>> b0cf5c81
 	const r = round(20239)
 	const p = period(0)
 	pWhite, pM, helper := setupP(t, r-1, p, soft)
 	pP, pV := helper.MakeRandomProposalPayload(t, r-1)
 
-<<<<<<< HEAD
 	// Move to round r, no credentials arrived.
 	// send voteVerified message
 	vVote := helper.MakeVerifiedVote(t, 0, r-1, p, propose, *pV)
@@ -3570,19 +3543,10 @@
 	// create a PP message for the round we're going to take the sample from when round r-1 ends
 	// Now we're going to pretend we got the message one round early.
 	vVote = helper.MakeVerifiedVote(t, 0, r-credentialRoundLag, p, propose, *pV)
-=======
-	require.NotZero(t, dynamicFilterCredentialArrivalHistory)
-	// move two rounds, so the measurement from round r gets inserted to the
-	// history window
-
-	// create a PP message for an arbitrary proposal/payload similar to setupCompoundMessage
-	vVote := helper.MakeVerifiedVote(t, 0, r-1, p, propose, *pV)
->>>>>>> b0cf5c81
 	unverifiedVoteMsg := message{UnauthenticatedVote: vVote.u()}
 	proposalMsg := message{UnauthenticatedProposal: pP.u()}
 	compoundMsg := messageEvent{T: votePresent, Input: unverifiedVoteMsg,
 		Tail: &messageEvent{T: payloadPresent, Input: proposalMsg}}
-<<<<<<< HEAD
 	inMsg = compoundMsg.AttachReceivedAt(time.Second, r-credentialRoundLag-1, nil) // call AttachReceivedAt like demux would
 	err, panicErr = pM.transition(inMsg)
 	require.NoError(t, err)
@@ -3599,56 +3563,10 @@
 	m = message{UnauthenticatedProposal: pP.u()}
 	inMsg = messageEvent{T: payloadPresent, Input: m}
 	inMsg = inMsg.AttachReceivedAt(time.Second, r-credentialRoundLag, nil)
-=======
-
-	inMsg := compoundMsg.AttachReceivedAt(time.Second, r-2) // call AttachReceivedAt like demux would
-	err, panicErr := pM.transition(inMsg)
-	require.NoError(t, err)
-	require.NoError(t, panicErr)
-
-	// make sure vote verify requests
-	verifyEvent := ev(cryptoAction{T: verifyVote, M: unverifiedVoteMsg, Round: r - 1, Period: p, Step: propose, TaskIndex: 1})
-	require.Truef(t, pM.getTrace().Contains(verifyEvent), "Player should verify vote")
-
-	// send voteVerified
-	verifiedVoteMsg := message{Vote: vVote, UnauthenticatedVote: vVote.u()}
-	inMsg = messageEvent{T: voteVerified, Input: verifiedVoteMsg, TaskIndex: 1}
-	timestamp := 500
-	inMsg = inMsg.AttachValidatedAt(time.Duration(timestamp)*time.Millisecond, r-2)
->>>>>>> b0cf5c81
-	err, panicErr = pM.transition(inMsg)
-	require.NoError(t, err)
-	require.NoError(t, panicErr)
-	moveToRound(t, pWhite, pM, helper, r, p, pP, pV, proposalMsg, protocol.ConsensusFuture)
-
-	// receive credential for the next round, check that it gets a timestamp of 1
-	require.Equal(t, time.Duration(1), pWhite.lowestCredentialArrivals.history[0])
-}
-
-// test that ReceivedAt and ValidateAt timing information are retained in proposalStore
-// when the payloadPresent, payloadVerified, and voteVerified events are processed, and that all timings
-// are available when the ensureAction is called for the block. The history should be kept for the last
-// DynamicFilterCredentialArrivalHistory rounds.
-func TestPlayerRetainsReceivedValidatedAtForHistoryWindow(t *testing.T) {
-	partitiontest.PartitionTest(t)
-	const r = round(20239)
-	const p = period(0)
-	pWhite, pM, helper := setupP(t, r-1, p, soft)
-
-	require.NotZero(t, dynamicFilterCredentialArrivalHistory)
-
-	for i := 0; i < dynamicFilterCredentialArrivalHistory; i++ {
-		// send voteVerified message
-		pP, pV := helper.MakeRandomProposalPayload(t, r+round(i)-1)
-		vVote := helper.MakeVerifiedVote(t, 0, r+round(i)-1, p, propose, *pV)
-		inMsg := messageEvent{T: voteVerified, Input: message{Vote: vVote, UnauthenticatedVote: vVote.u()}}
-		timestamp := 500 + i
-		inMsg = inMsg.AttachValidatedAt(time.Duration(timestamp)*time.Millisecond, r+round(i)-1)
-		err, panicErr := pM.transition(inMsg)
-		require.NoError(t, err)
-		require.NoError(t, panicErr)
-
-<<<<<<< HEAD
+	err, panicErr = pM.transition(inMsg)
+	require.NoError(t, err)
+	require.NoError(t, panicErr)
+
 	// move to round r+1, triggering history update
 	vVote = helper.MakeVerifiedVote(t, 0, r, p, propose, *pV)
 	inMsg = messageEvent{T: voteVerified, Input: message{Vote: vVote, UnauthenticatedVote: vVote.u()}}
@@ -3802,16 +3720,6 @@
 		require.NoError(t, err)
 		require.NoError(t, panicErr)
 		moveToRound(t, pWhite, pM, helper, r+round(i), p, pP, pV, proposalMsg, protocol.ConsensusFuture)
-=======
-		// send payloadPresent message
-		m := message{UnauthenticatedProposal: pP.u()}
-		inMsg = messageEvent{T: payloadPresent, Input: m}
-		inMsg = inMsg.AttachReceivedAt(time.Second, r+round(i)-1)
-		err, panicErr = pM.transition(inMsg)
-		require.NoError(t, err)
-		require.NoError(t, panicErr)
-		moveToRound(t, pWhite, pM, helper, r+round(i), p, pP, pV, m, protocol.ConsensusFuture)
->>>>>>> b0cf5c81
 	}
 
 	// assert lowest vote validateAt time was recorded into payloadArrivals
@@ -3824,18 +3732,11 @@
 }
 
 // test that ReceivedAt and ValidateAt timing information are retained in proposalStore
-<<<<<<< HEAD
 // when the voteVerified event comes in first (as part of the AV message before PP),
 // then the payloadPresent (as part of the CompoundMessage encoding used by PP messages)
 // and payloadVerified events are processed, and that all timings
 // are available when the ensureAction is called for the block.
 func TestPlayerRetainsReceivedValidatedAtAVPPOneSample(t *testing.T) {
-=======
-// when the payloadPresent (as part of the CompoundMessage encoding used by PP messages),
-// payloadVerified, and voteVerified events are processed, and that all timings
-// are available when the ensureAction is called for the block.
-func TestPlayerRetainsReceivedValidatedAtPPOneSample(t *testing.T) {
->>>>>>> b0cf5c81
 	partitiontest.PartitionTest(t)
 
 	const r = round(20239)
@@ -3934,7 +3835,6 @@
 	// Move to round r, no credentials arrived.
 	// send voteVerified message
 	vVote := helper.MakeVerifiedVote(t, 0, r-1, p, propose, *pV)
-<<<<<<< HEAD
 	inMsg := messageEvent{T: voteVerified, Input: message{Vote: vVote, UnauthenticatedVote: vVote.u()}}
 	inMsg = inMsg.AttachValidatedAt(501*time.Millisecond, r-1, nil)
 	err, panicErr := pM.transition(inMsg)
@@ -4025,13 +3925,6 @@
 	vVote := helper.MakeVerifiedVote(t, 0, r-1, p, propose, *pV)
 	inMsg := messageEvent{T: voteVerified, Input: message{Vote: vVote, UnauthenticatedVote: vVote.u()}}
 	inMsg = inMsg.AttachValidatedAt(501*time.Millisecond, r-1, nil)
-=======
-	unverifiedVoteMsg := message{UnauthenticatedVote: vVote.u()}
-	proposalMsg := message{UnauthenticatedProposal: pP.u()}
-	compoundMsg := messageEvent{T: votePresent, Input: unverifiedVoteMsg,
-		Tail: &messageEvent{T: payloadPresent, Input: proposalMsg}}
-	inMsg := compoundMsg.AttachReceivedAt(time.Second, r-1) // call AttachReceivedAt like demux would
->>>>>>> b0cf5c81
 	err, panicErr := pM.transition(inMsg)
 	require.NoError(t, err)
 	require.NoError(t, panicErr)
@@ -4060,7 +3953,6 @@
 	verifyEvent := ev(cryptoAction{T: verifyVote, M: unverifiedVoteMsg, Round: r - 1, Period: p, Step: propose, TaskIndex: 1})
 	require.Truef(t, pM.getTrace().Contains(verifyEvent), "Player should verify vote")
 
-<<<<<<< HEAD
 	historicalClocks := map[round]historicalClock{
 		r - credentialRoundLag: fixedHistoricalClock{},
 	}
@@ -4077,17 +3969,10 @@
 	compoundMsg := messageEvent{T: votePresent, Input: unverifiedVoteMsg,
 		Tail: &messageEvent{T: payloadPresent, Input: proposalMsg}}
 	inMsg = compoundMsg.AttachReceivedAt(time.Second, r-credentialRoundLag, nil) // call AttachReceivedAt like demux would
-=======
-	// send voteVerified
-	verifiedVoteMsg := message{Vote: vVote, UnauthenticatedVote: vVote.u()}
-	inMsg = messageEvent{T: voteVerified, Input: verifiedVoteMsg, TaskIndex: 1}
-	inMsg = inMsg.AttachValidatedAt(502*time.Millisecond, r-1)
->>>>>>> b0cf5c81
-	err, panicErr = pM.transition(inMsg)
-	require.NoError(t, err)
-	require.NoError(t, panicErr)
-
-<<<<<<< HEAD
+	err, panicErr = pM.transition(inMsg)
+	require.NoError(t, err)
+	require.NoError(t, panicErr)
+
 	// move to round r+1, triggering history update
 	vVote = helper.MakeVerifiedVote(t, 0, r, p, propose, *pV)
 	inMsg = messageEvent{T: voteVerified, Input: message{Vote: vVote, UnauthenticatedVote: vVote.u()}}
@@ -4112,240 +3997,15 @@
 	require.Equal(t, fixedClockDuration, pWhite.lowestCredentialArrivals.history[0])
 }
 
-=======
-	assertCorrectReceivedAtSet(t, pWhite, pM, helper, r, p, pP, pV, proposalMsg, protocol.ConsensusFuture, time.Second)
-
-	// assert lowest vote validateAt time was recorded into payloadArrivals
-	require.NotZero(t, dynamicFilterCredentialArrivalHistory)
-	require.Equal(t, pWhite.lowestCredentialArrivals.writePtr, 1)
-	require.False(t, pWhite.lowestCredentialArrivals.isFull())
-	require.Equal(t, 502*time.Millisecond, pWhite.lowestCredentialArrivals.history[0])
-}
-
-// test that ReceivedAt and ValidateAt timing information are retained in
-// proposalStore when the payloadPresent (as part of the CompoundMessage
-// encoding used by PP messages), payloadVerified, and voteVerified events are
-// processed one round early, and that all timings are available when the
-// ensureAction is called for the block.
-func TestPlayerRetainsEarlyReceivedValidatedAtPPOneSample(t *testing.T) {
-	partitiontest.PartitionTest(t)
-
+func TestPlayerRetainsReceivedValidatedAtAVPPHistoryWindow(t *testing.T) {
+	partitiontest.PartitionTest(t)
 	const r = round(20239)
 	const p = period(0)
 	pWhite, pM, helper := setupP(t, r-1, p, soft)
-	pP, pV := helper.MakeRandomProposalPayload(t, r-1)
-
-	// create a PP message for an arbitrary proposal/payload similar to setupCompoundMessage
-	vVote := helper.MakeVerifiedVote(t, 0, r-1, p, propose, *pV)
-	unverifiedVoteMsg := message{UnauthenticatedVote: vVote.u()}
-	proposalMsg := message{UnauthenticatedProposal: pP.u()}
-	compoundMsg := messageEvent{T: votePresent, Input: unverifiedVoteMsg,
-		Tail: &messageEvent{T: payloadPresent, Input: proposalMsg}}
-	inMsg := compoundMsg.AttachReceivedAt(time.Second, r-2) // call AttachReceivedAt like demux would
-	err, panicErr := pM.transition(inMsg)
-	require.NoError(t, err)
-	require.NoError(t, panicErr)
-
-	// make sure vote verify requests
-	verifyEvent := ev(cryptoAction{T: verifyVote, M: unverifiedVoteMsg, Round: r - 1, Period: p, Step: propose, TaskIndex: 1})
-	require.Truef(t, pM.getTrace().Contains(verifyEvent), "Player should verify vote")
-
-	// send voteVerified
-	verifiedVoteMsg := message{Vote: vVote, UnauthenticatedVote: vVote.u()}
-	inMsg = messageEvent{T: voteVerified, Input: verifiedVoteMsg, TaskIndex: 1}
-	inMsg = inMsg.AttachValidatedAt(502*time.Millisecond, r-2)
-	err, panicErr = pM.transition(inMsg)
-	require.NoError(t, err)
-	require.NoError(t, panicErr)
-
-	assertCorrectReceivedAtSet(t, pWhite, pM, helper, r, p, pP, pV, proposalMsg, protocol.ConsensusFuture, time.Duration(1))
-
-	// assert lowest vote validateAt time was recorded into payloadArrivals
-	require.NotZero(t, dynamicFilterCredentialArrivalHistory)
-	require.Equal(t, pWhite.lowestCredentialArrivals.writePtr, 1)
-	require.False(t, pWhite.lowestCredentialArrivals.isFull())
-	require.Equal(t, time.Duration(1), pWhite.lowestCredentialArrivals.history[0])
-}
-
-// test that ReceivedAt and ValidateAt timing information are retained in
-// proposalStore when the payloadPresent (as part of the CompoundMessage
-// encoding used by PP messages), payloadVerified, and voteVerified events are
-// processed, and that all timings are available when the ensureAction is called
-// for the block. The history should be kept for the last
-// DynamicFilterCredentialArrivalHistory rounds.
-func TestPlayerRetainsReceivedValidatedAtPPForHistoryWindow(t *testing.T) {
-	partitiontest.PartitionTest(t)
-	const r = round(20239)
-	const p = period(0)
-	pWhite, pM, helper := setupP(t, r-1, p, soft)
-	pP, pV := helper.MakeRandomProposalPayload(t, r-1)
-
-	require.NotZero(t, dynamicFilterCredentialArrivalHistory)
-
-	for i := 0; i < dynamicFilterCredentialArrivalHistory; i++ {
-		// create a PP message for an arbitrary proposal/payload similar to setupCompoundMessage
-		vVote := helper.MakeVerifiedVote(t, 0, r+round(i)-1, p, propose, *pV)
-		unverifiedVoteMsg := message{UnauthenticatedVote: vVote.u()}
-		proposalMsg := message{UnauthenticatedProposal: pP.u()}
-		compoundMsg := messageEvent{T: votePresent, Input: unverifiedVoteMsg,
-			Tail: &messageEvent{T: payloadPresent, Input: proposalMsg}}
-
-		inMsg := compoundMsg.AttachReceivedAt(time.Second, r+round(i)-1) // call AttachReceivedAt like demux would
-		err, panicErr := pM.transition(inMsg)
-		require.NoError(t, err)
-		require.NoError(t, panicErr)
-
-		// make sure vote verify requests
-		verifyEvent := ev(cryptoAction{T: verifyVote, M: unverifiedVoteMsg, Round: r + round(i) - 1, Period: p, Step: propose, TaskIndex: 1})
-		require.Truef(t, pM.getTrace().Contains(verifyEvent), "Player should verify vote")
-
-		// send voteVerified
-		verifiedVoteMsg := message{Vote: vVote, UnauthenticatedVote: vVote.u()}
-		inMsg = messageEvent{T: voteVerified, Input: verifiedVoteMsg, TaskIndex: 1}
-		timestamp := 500 + i
-		inMsg = inMsg.AttachValidatedAt(time.Duration(timestamp)*time.Millisecond, r+round(i)-1)
-		err, panicErr = pM.transition(inMsg)
-		require.NoError(t, err)
-		require.NoError(t, panicErr)
-		moveToRound(t, pWhite, pM, helper, r+round(i), p, pP, pV, proposalMsg, protocol.ConsensusFuture)
-	}
-
-	// assert lowest vote validateAt time was recorded into payloadArrivals
-	require.True(t, pWhite.lowestCredentialArrivals.isFull())
-	for i := 0; i < dynamicFilterCredentialArrivalHistory; i++ {
-		// only the last historyLen samples are kept, so the first one is discarded
-		timestamp := 500 + i
-		require.Equal(t, time.Duration(timestamp)*time.Millisecond, pWhite.lowestCredentialArrivals.history[i])
-	}
-}
-
-// test that ReceivedAt and ValidateAt timing information are retained in proposalStore
-// when the voteVerified event comes in first (as part of the AV message before PP),
-// then the payloadPresent (as part of the CompoundMessage encoding used by PP messages)
-// and payloadVerified events are processed, and that all timings
-// are available when the ensureAction is called for the block.
-func TestPlayerRetainsReceivedValidatedAtAVPPOneSample(t *testing.T) {
-	partitiontest.PartitionTest(t)
-
-	const r = round(20239)
-	const p = period(0)
-	pWhite, pM, helper := setupP(t, r-1, p, soft)
-	pP, pV := helper.MakeRandomProposalPayload(t, r-1)
-
-	// send votePresent message (mimicking the first AV message validating)
-	vVote := helper.MakeVerifiedVote(t, 0, r-1, p, propose, *pV)
-	unverifiedVoteMsg := message{UnauthenticatedVote: vVote.u()}
-	inMsg := messageEvent{T: votePresent, Input: unverifiedVoteMsg}
-	err, panicErr := pM.transition(inMsg)
-	require.NoError(t, err)
-	require.NoError(t, panicErr)
-
-	// make sure vote verify requests
-	verifyEvent := ev(cryptoAction{T: verifyVote, M: unverifiedVoteMsg, Round: r - 1, Period: p, Step: propose, TaskIndex: 1})
-	require.Truef(t, pM.getTrace().Contains(verifyEvent), "Player should verify vote")
-
-	// send voteVerified
-	verifiedVoteMsg := message{Vote: vVote, UnauthenticatedVote: vVote.u()}
-	inMsg = messageEvent{T: voteVerified, Input: verifiedVoteMsg, TaskIndex: 1}
-	inMsg = inMsg.AttachValidatedAt(502*time.Millisecond, r-1)
-	err, panicErr = pM.transition(inMsg)
-	require.NoError(t, err)
-	require.NoError(t, panicErr)
-
-	// create a PP message for an arbitrary proposal/payload similar to setupCompoundMessage
-	proposalMsg := message{UnauthenticatedProposal: pP.u()}
-	compoundMsg := messageEvent{T: votePresent, Input: unverifiedVoteMsg,
-		Tail: &messageEvent{T: payloadPresent, Input: proposalMsg}}
-	inMsg = compoundMsg.AttachReceivedAt(time.Second, r-1) // call AttachReceivedAt like demux would
-	err, panicErr = pM.transition(inMsg)
-	require.NoError(t, err)
-	require.NoError(t, panicErr)
-
-	// make sure no second request to verify this vote
-	verifyEvent = ev(cryptoAction{T: verifyVote, M: unverifiedVoteMsg, Round: r - 1, Period: p, Step: propose, TaskIndex: 1})
-	require.Equal(t, 1, pM.getTrace().CountEvent(verifyEvent), "Player should not verify second vote")
-
-	assertCorrectReceivedAtSet(t, pWhite, pM, helper, r, p, pP, pV, proposalMsg, protocol.ConsensusFuture, time.Second)
-
-	// assert lowest vote validateAt time was recorded into payloadArrivals
-	require.NotZero(t, dynamicFilterCredentialArrivalHistory)
-	require.Equal(t, pWhite.lowestCredentialArrivals.writePtr, 1)
-	require.False(t, pWhite.lowestCredentialArrivals.isFull())
-	require.Equal(t, 502*time.Millisecond, pWhite.lowestCredentialArrivals.history[0])
-}
-
-// test that ReceivedAt and ValidateAt timing information are retained in
-// proposalStore when the voteVerified event comes in first (as part of the AV
-// message before PP), then the payloadPresent (as part of the CompoundMessage
-// encoding used by PP messages) and payloadVerified events are processed one
-// round early, and that all timings are available when the ensureAction is
-// called for the block.
-func TestPlayerRetainsEarlyReceivedValidatedAtAVPPOneSample(t *testing.T) {
-	partitiontest.PartitionTest(t)
-
-	const r = round(20239)
-	const p = period(0)
-	pWhite, pM, helper := setupP(t, r-1, p, soft)
-	pP, pV := helper.MakeRandomProposalPayload(t, r-1)
-
-	// send votePresent message (mimicking the first AV message validating)
-	vVote := helper.MakeVerifiedVote(t, 0, r-1, p, propose, *pV)
-	unverifiedVoteMsg := message{UnauthenticatedVote: vVote.u()}
-	inMsg := messageEvent{T: votePresent, Input: unverifiedVoteMsg}
-	err, panicErr := pM.transition(inMsg)
-	require.NoError(t, err)
-	require.NoError(t, panicErr)
-
-	// make sure vote verify requests
-	verifyEvent := ev(cryptoAction{T: verifyVote, M: unverifiedVoteMsg, Round: r - 1, Period: p, Step: propose, TaskIndex: 1})
-	require.Truef(t, pM.getTrace().Contains(verifyEvent), "Player should verify vote")
-
-	// send voteVerified
-	verifiedVoteMsg := message{Vote: vVote, UnauthenticatedVote: vVote.u()}
-	inMsg = messageEvent{T: voteVerified, Input: verifiedVoteMsg, TaskIndex: 1}
-	inMsg = inMsg.AttachValidatedAt(502*time.Millisecond, r-2)
-	err, panicErr = pM.transition(inMsg)
-	require.NoError(t, err)
-	require.NoError(t, panicErr)
-
-	// create a PP message for an arbitrary proposal/payload similar to setupCompoundMessage
-	proposalMsg := message{UnauthenticatedProposal: pP.u()}
-	compoundMsg := messageEvent{T: votePresent, Input: unverifiedVoteMsg,
-		Tail: &messageEvent{T: payloadPresent, Input: proposalMsg}}
-	inMsg = compoundMsg.AttachReceivedAt(time.Second, r-2) // call AttachReceivedAt like demux would
-	err, panicErr = pM.transition(inMsg)
-	require.NoError(t, err)
-	require.NoError(t, panicErr)
-
-	// make sure no second request to verify this vote
-	verifyEvent = ev(cryptoAction{T: verifyVote, M: unverifiedVoteMsg, Round: r - 1, Period: p, Step: propose, TaskIndex: 1})
-	require.Equal(t, 1, pM.getTrace().CountEvent(verifyEvent), "Player should not verify second vote")
-
-	assertCorrectReceivedAtSet(t, pWhite, pM, helper, r, p, pP, pV, proposalMsg, protocol.ConsensusFuture, time.Duration(1))
-
-	// assert lowest vote validateAt time was recorded into payloadArrivals
-	require.NotZero(t, dynamicFilterCredentialArrivalHistory)
-	require.Equal(t, pWhite.lowestCredentialArrivals.writePtr, 1)
-	require.False(t, pWhite.lowestCredentialArrivals.isFull())
-	require.Equal(t, time.Duration(1), pWhite.lowestCredentialArrivals.history[0])
-}
-
->>>>>>> b0cf5c81
-func TestPlayerRetainsReceivedValidatedAtAVPPHistoryWindow(t *testing.T) {
-	partitiontest.PartitionTest(t)
-	const r = round(20239)
-	const p = period(0)
-	pWhite, pM, helper := setupP(t, r-1, p, soft)
-
-<<<<<<< HEAD
+
 	require.NotNil(t, dynamicFilterCredentialArrivalHistory)
 
 	for i := 0; i < dynamicFilterCredentialArrivalHistory+int(credentialRoundLag); i++ {
-=======
-	require.NotZero(t, dynamicFilterCredentialArrivalHistory)
-
-	for i := 0; i < dynamicFilterCredentialArrivalHistory; i++ {
->>>>>>> b0cf5c81
 		pP, pV := helper.MakeRandomProposalPayload(t, r+round(i)-1)
 
 		// send votePresent message (mimicking the first AV message validating)
@@ -4364,11 +4024,7 @@
 		verifiedVoteMsg := message{Vote: vVote, UnauthenticatedVote: vVote.u()}
 		inMsg = messageEvent{T: voteVerified, Input: verifiedVoteMsg, TaskIndex: 1}
 		timestamp := 500 + i
-<<<<<<< HEAD
 		inMsg = inMsg.AttachValidatedAt(time.Duration(timestamp)*time.Millisecond, r+round(i)-1, nil)
-=======
-		inMsg = inMsg.AttachValidatedAt(time.Duration(timestamp)*time.Millisecond, r+round(i)-1)
->>>>>>> b0cf5c81
 		err, panicErr = pM.transition(inMsg)
 		require.NoError(t, err)
 		require.NoError(t, panicErr)
@@ -4377,11 +4033,7 @@
 		proposalMsg := message{UnauthenticatedProposal: pP.u()}
 		compoundMsg := messageEvent{T: votePresent, Input: unverifiedVoteMsg,
 			Tail: &messageEvent{T: payloadPresent, Input: proposalMsg}}
-<<<<<<< HEAD
 		inMsg = compoundMsg.AttachReceivedAt(time.Second, r+round(i)-1, nil) // call AttachReceivedAt like demux would
-=======
-		inMsg = compoundMsg.AttachReceivedAt(time.Second, r+round(i)-1) // call AttachReceivedAt like demux would
->>>>>>> b0cf5c81
 		err, panicErr = pM.transition(inMsg)
 		require.NoError(t, err)
 		require.NoError(t, panicErr)
@@ -4407,11 +4059,7 @@
 
 	// payloadVerified
 	inMsg := messageEvent{T: payloadVerified, Input: message{Proposal: *pP}, Proto: ConsensusVersionView{Version: ver}}
-<<<<<<< HEAD
 	inMsg = inMsg.AttachValidatedAt(2*time.Second, r-1, nil) // call AttachValidatedAt like demux would
-=======
-	inMsg = inMsg.AttachValidatedAt(2*time.Second, r-1) // call AttachValidatedAt like demux would
->>>>>>> b0cf5c81
 	err, panicErr := pM.transition(inMsg)
 	require.NoError(t, err)
 	require.NoError(t, panicErr)
