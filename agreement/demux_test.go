--- conflicted
+++ resolved
@@ -698,12 +698,8 @@
 	if testcase.quit {
 		close(s.quit)
 	}
-<<<<<<< HEAD
-	e, ok := dmx.next(s, time.Second, fastTimeoutChTime, testcase.speculativeAsmTime, 300)
-=======
-
-	e, ok := dmx.next(s, Deadline{Duration: time.Second, Type: TimeoutDeadline}, Deadline{Duration: fastTimeoutChTime, Type: TimeoutFastRecovery}, 300)
->>>>>>> dfdb2932
+
+	e, ok := dmx.next(s, Deadline{Duration: time.Second, Type: TimeoutDeadline}, Deadline{Duration: fastTimeoutChTime, Type: TimeoutFastRecovery}, Deadline{Duration: testcase.speculativeAsmTime, Type: SpeculativeBlockAsm}, 300)
 
 	if !assert.Equal(t, testcase.ok, ok) {
 		return false
