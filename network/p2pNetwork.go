--- conflicted
+++ resolved
@@ -241,11 +241,8 @@
 func (n *P2PNetwork) RegisterHTTPHandler(path string, handler http.Handler) {
 }
 
-<<<<<<< HEAD
-=======
 // RegisterHTTPHandlerFunc is like RegisterHTTPHandler but accepts
 // a callback handler function instead of a method receiver.
->>>>>>> d50aa31c
 func (n *P2PNetwork) RegisterHTTPHandlerFunc(path string, handler func(http.ResponseWriter, *http.Request)) {
 }
 
