// Copyright (C) 2019-2020 Algorand, Inc.
// This file is part of go-algorand
//
// go-algorand is free software: you can redistribute it and/or modify
// it under the terms of the GNU Affero General Public License as
// published by the Free Software Foundation, either version 3 of the
// License, or (at your option) any later version.
//
// go-algorand is distributed in the hope that it will be useful,
// but WITHOUT ANY WARRANTY; without even the implied warranty of
// MERCHANTABILITY or FITNESS FOR A PARTICULAR PURPOSE.  See the
// GNU Affero General Public License for more details.
//
// You should have received a copy of the GNU Affero General Public License
// along with go-algorand.  If not, see <https://www.gnu.org/licenses/>.

// Package node is the Algorand node itself, with functions exposed to the frontend
package node

import (
	"context"
	"fmt"
	"io/ioutil"
	"os"
	"path/filepath"
	"sync"
	"time"

	"github.com/algorand/go-algorand/agreement"
	"github.com/algorand/go-algorand/agreement/gossip"
	"github.com/algorand/go-algorand/catchup"
	"github.com/algorand/go-algorand/config"
	"github.com/algorand/go-algorand/crypto"
	"github.com/algorand/go-algorand/data"
	"github.com/algorand/go-algorand/data/account"
	"github.com/algorand/go-algorand/data/basics"
	"github.com/algorand/go-algorand/data/bookkeeping"
	"github.com/algorand/go-algorand/data/committee"
	"github.com/algorand/go-algorand/data/pools"
	"github.com/algorand/go-algorand/data/transactions"
	"github.com/algorand/go-algorand/data/transactions/verify"
	"github.com/algorand/go-algorand/ledger"
	"github.com/algorand/go-algorand/logging"
	"github.com/algorand/go-algorand/network"
	"github.com/algorand/go-algorand/node/indexer"
	"github.com/algorand/go-algorand/protocol"
	"github.com/algorand/go-algorand/rpcs"
	"github.com/algorand/go-algorand/util/db"
	"github.com/algorand/go-algorand/util/execpool"
	"github.com/algorand/go-algorand/util/metrics"
	"github.com/algorand/go-algorand/util/timers"
	"github.com/algorand/go-deadlock"
)

const participationKeyCheckSecs = 60

// StatusReport represents the current basic status of the node
type StatusReport struct {
<<<<<<< HEAD
	LastRound                 basics.Round
	LastVersion               protocol.ConsensusVersion
	NextVersion               protocol.ConsensusVersion
	NextVersionRound          basics.Round
	NextVersionSupported      bool
	LastRoundTimestamp        time.Time
	SynchronizingTime         time.Duration
	CatchupTime               time.Duration
	HasSyncedSinceStartup     bool
	StoppedAtUnsupportedRound bool
=======
	LastRound                          basics.Round
	LastVersion                        protocol.ConsensusVersion
	NextVersion                        protocol.ConsensusVersion
	NextVersionRound                   basics.Round
	NextVersionSupported               bool
	LastRoundTimestamp                 time.Time
	SynchronizingTime                  time.Duration
	CatchupTime                        time.Duration
	HasSyncedSinceStartup              bool
	StoppedAtUnsupportedRound          bool
	LastCatchpoint                     string // the last catchpoint hit by the node. This would get updated regardless of whether the node is catching up using catchpoints or not.
	Catchpoint                         string // the catchpoint where we're currently catching up to. If the node isn't in fast catchup mode, it will be empty.
	CatchpointCatchupTotalAccounts     uint64
	CatchpointCatchupProcessedAccounts uint64
	CatchpointCatchupTotalBlocks       uint64
	CatchpointCatchupAcquiredBlocks    uint64
>>>>>>> fdf3a4c2
}

// TimeSinceLastRound returns the time since the last block was approved (locally), or 0 if no blocks seen
func (status StatusReport) TimeSinceLastRound() time.Duration {
	if status.LastRoundTimestamp.IsZero() {
		return time.Duration(0)
	}

	return time.Since(status.LastRoundTimestamp)
}

// AlgorandFullNode specifies and implements a full Algorand node.
type AlgorandFullNode struct {
	nodeContextData

	mu        deadlock.Mutex
	ctx       context.Context
	cancelCtx context.CancelFunc
	config    config.Local

	ledger *data.Ledger
	net    network.GossipNode

	transactionPool *pools.TransactionPool
	txHandler       *data.TxHandler
	accountManager  *data.AccountManager
	feeTracker      *pools.FeeTracker

	agreementService         *agreement.Service
	catchupService           *catchup.Service
	catchpointCatchupService *catchup.CatchpointCatchupService
	blockService             *rpcs.BlockService
	ledgerService            *rpcs.LedgerService
	wsFetcherService         *rpcs.WsFetcherService // to handle inbound gossip msgs for fetching over gossip
	txPoolSyncerService      *rpcs.TxSyncer

	indexer *indexer.Indexer

	rootDir     string
	genesisID   string
	genesisHash crypto.Digest

	log logging.Logger

	lastRoundTimestamp    time.Time
	hasSyncedSinceStartup bool

	cryptoPool                         execpool.ExecutionPool
	lowPriorityCryptoVerificationPool  execpool.BacklogPool
	highPriorityCryptoVerificationPool execpool.BacklogPool
	catchupBlockAuth                   blockAuthenticatorImpl

	oldKeyDeletionNotify        chan struct{}
	monitoringRoutinesWaitGroup sync.WaitGroup
}

// TxnWithStatus represents information about a single transaction,
// in particular, whether it has appeared in some block yet or not,
// and whether it was kicked out of the txpool due to some error.
type TxnWithStatus struct {
	Txn transactions.SignedTxn

	// Zero indicates no confirmation
	ConfirmedRound basics.Round

	// PoolError indicates that the transaction was kicked out of this
	// node's transaction pool (and specifies why that happened).  An
	// empty string indicates the transaction wasn't kicked out of this
	// node's txpool due to an error.
	PoolError string

	// ApplyData is the transaction.ApplyData, if committed.
	ApplyData transactions.ApplyData
}

// MakeFull sets up an Algorand full node
// (i.e., it returns a node that participates in consensus)
func MakeFull(log logging.Logger, rootDir string, cfg config.Local, phonebookAddresses []string, genesis bookkeeping.Genesis) (*AlgorandFullNode, error) {

	node := new(AlgorandFullNode)
	node.rootDir = rootDir
	node.config = cfg
	node.log = log.With("name", cfg.NetAddress)
	node.genesisID = genesis.ID()
	node.genesisHash = crypto.HashObj(genesis)

	// tie network, block fetcher, and agreement services together
	p2pNode, err := network.NewWebsocketNetwork(node.log, node.config, phonebookAddresses, genesis.ID(), genesis.Network)
	if err != nil {
		log.Errorf("could not create websocket node: %v", err)
		return nil, err
	}
	p2pNode.SetPrioScheme(node)
	node.net = p2pNode
	node.accountManager = data.MakeAccountManager(log)

	accountListener := makeTopAccountListener(log)

	// load stored data
	genesisDir := filepath.Join(rootDir, genesis.ID())
	ledgerPathnamePrefix := filepath.Join(genesisDir, config.LedgerFilenamePrefix)

	// create initial ledger, if it doesn't exist
	os.Mkdir(genesisDir, 0700)
	var genalloc data.GenesisBalances
	genalloc, err = bootstrapData(genesis, log)
	if err != nil {
		log.Errorf("Cannot load genesis allocation: %v", err)
		return nil, err
	}

	node.cryptoPool = execpool.MakePool(node)
	node.lowPriorityCryptoVerificationPool = execpool.MakeBacklog(node.cryptoPool, 2*node.cryptoPool.GetParallelism(), execpool.LowPriority, node)
	node.highPriorityCryptoVerificationPool = execpool.MakeBacklog(node.cryptoPool, 2*node.cryptoPool.GetParallelism(), execpool.HighPriority, node)
	node.ledger, err = data.LoadLedger(node.log, ledgerPathnamePrefix, false, genesis.Proto, genalloc, node.genesisID, node.genesisHash, []ledger.BlockListener{}, cfg)
	if err != nil {
		log.Errorf("Cannot initialize ledger (%s): %v", ledgerPathnamePrefix, err)
		return nil, err
	}

	node.transactionPool = pools.MakeTransactionPool(node.ledger.Ledger, cfg)

	blockListeners := []ledger.BlockListener{
		node.transactionPool,
		node,
	}

	if node.config.EnableTopAccountsReporting {
		blockListeners = append(blockListeners, &accountListener)
	}
	node.ledger.RegisterBlockListeners(blockListeners)
	node.txHandler = data.MakeTxHandler(node.transactionPool, node.ledger, node.net, node.genesisID, node.genesisHash, node.lowPriorityCryptoVerificationPool)
	node.feeTracker, err = pools.MakeFeeTracker()
	if err != nil {
		log.Error(err)
		return nil, err
	}

	// Indexer setup
	if cfg.IsIndexerActive && cfg.Archival {
		node.indexer, err = indexer.MakeIndexer(genesisDir, node.ledger, false)
		if err != nil {
			logging.Base().Errorf("failed to make indexer -  %v", err)
			return nil, err
		}
	}

	node.blockService = rpcs.MakeBlockService(cfg, node.ledger, p2pNode, node.genesisID)
	node.ledgerService = rpcs.MakeLedgerService(cfg, node.ledger, p2pNode, node.genesisID)
	node.wsFetcherService = rpcs.MakeWsFetcherService(node.log, p2pNode)
	rpcs.RegisterTxService(node.transactionPool, p2pNode, node.genesisID, cfg.TxPoolSize, cfg.TxSyncServeResponseSize)

	crashPathname := filepath.Join(genesisDir, config.CrashFilename)
	crashAccess, err := db.MakeAccessor(crashPathname, false, false)
	if err != nil {
		log.Errorf("Cannot load crash data: %v", err)
		return nil, err
	}

	blockValidator := blockValidatorImpl{l: node.ledger, tp: node.transactionPool, verificationPool: node.highPriorityCryptoVerificationPool}
	agreementLedger := makeAgreementLedger(node.ledger, node.net)

	agreementParameters := agreement.Parameters{
		Logger:         log,
		Accessor:       crashAccess,
		Clock:          timers.MakeMonotonicClock(time.Now()),
		Local:          node.config,
		Network:        gossip.WrapNetwork(node.net, log),
		Ledger:         agreementLedger,
		BlockFactory:   node,
		BlockValidator: blockValidator,
		KeyManager:     node.accountManager,
		RandomSource:   node,
		BacklogPool:    node.highPriorityCryptoVerificationPool,
	}
	node.agreementService = agreement.MakeService(agreementParameters)

<<<<<<< HEAD
	node.syncer = catchup.MakeService(node.log, node.config, p2pNode, node.ledger, node.wsFetcherService, blockAuthenticatorImpl{Ledger: node.ledger, AsyncVoteVerifier: agreement.MakeAsyncVoteVerifier(node.lowPriorityCryptoVerificationPool)}, agreementLedger.UnmatchedPendingCertificates)
	node.txPoolSyncer = rpcs.MakeTxSyncer(node.transactionPool, node.net, node.txHandler.SolicitedTxHandler(), time.Duration(cfg.TxSyncIntervalSeconds)*time.Second, time.Duration(cfg.TxSyncTimeoutSeconds)*time.Second, cfg.TxSyncServeResponseSize)
=======
	node.catchupBlockAuth = blockAuthenticatorImpl{Ledger: node.ledger, AsyncVoteVerifier: agreement.MakeAsyncVoteVerifier(node.lowPriorityCryptoVerificationPool)}
	node.catchupService = catchup.MakeService(node.log, node.config, p2pNode, node.ledger, node.wsFetcherService, node.catchupBlockAuth, agreementLedger.UnmatchedPendingCertificates)
	node.txPoolSyncerService = rpcs.MakeTxSyncer(node.transactionPool, node.net, node.txHandler.SolicitedTxHandler(), time.Duration(cfg.TxSyncIntervalSeconds)*time.Second, time.Duration(cfg.TxSyncTimeoutSeconds)*time.Second, cfg.TxSyncServeResponseSize)
>>>>>>> fdf3a4c2

	err = node.loadParticipationKeys()
	if err != nil {
		log.Errorf("Cannot load participation keys: %v", err)
		return nil, err
	}

	node.oldKeyDeletionNotify = make(chan struct{}, 1)

	catchpointCatchupState, err := node.ledger.GetCatchpointCatchupState(context.Background())
	if err != nil {
		log.Errorf("unable to determine catchpoint catchup state: %v", err)
		return nil, err
	}
	if catchpointCatchupState != ledger.CatchpointCatchupStateInactive {
		node.catchpointCatchupService, err = catchup.MakeResumedCatchpointCatchupService(context.Background(), node, node.log, node.net, node.ledger.Ledger)
		if err != nil {
			log.Errorf("unable to create catchpoint catchup service: %v", err)
			return nil, err
		}
	}

	return node, err
}

func bootstrapData(genesis bookkeeping.Genesis, log logging.Logger) (data.GenesisBalances, error) {
	genalloc := make(map[basics.Address]basics.AccountData)
	for _, entry := range genesis.Allocation {
		addr, err := basics.UnmarshalChecksumAddress(entry.Address)
		if err != nil {
			log.Errorf("Cannot parse genesis addr %s: %v", entry.Address, err)
			return data.GenesisBalances{}, err
		}

		_, present := genalloc[addr]
		if present {
			err = fmt.Errorf("repeated allocation to %s", entry.Address)
			log.Error(err)
			return data.GenesisBalances{}, err
		}

		genalloc[addr] = entry.State
	}

	feeSink, err := basics.UnmarshalChecksumAddress(genesis.FeeSink)
	if err != nil {
		log.Errorf("Cannot parse fee sink addr %s: %v", genesis.FeeSink, err)
		return data.GenesisBalances{}, err
	}

	rewardsPool, err := basics.UnmarshalChecksumAddress(genesis.RewardsPool)
	if err != nil {
		log.Errorf("Cannot parse rewards pool addr %s: %v", genesis.RewardsPool, err)
		return data.GenesisBalances{}, err
	}

	return data.MakeTimestampedGenesisBalances(genalloc, feeSink, rewardsPool, genesis.Timestamp), nil
}

// Config returns a copy of the node's Local configuration
func (node *AlgorandFullNode) Config() config.Local {
	return node.config
}

// Start the node: connect to peers and run the agreement service while obtaining a lock. Doesn't wait for initial sync.
func (node *AlgorandFullNode) Start() {
	node.mu.Lock()
	defer node.mu.Unlock()

	// Set up a context we can use to cancel goroutines on Stop()
	node.ctx, node.cancelCtx = context.WithCancel(context.Background())

	// start accepting connections
	node.net.Start()
	node.config.NetAddress, _ = node.net.Address()

	if node.catchpointCatchupService != nil {
		node.catchpointCatchupService.Start(node.ctx)
	} else {
		node.wsFetcherService.Start()
		node.catchupService.Start()
		node.agreementService.Start()
		node.txPoolSyncerService.Start(node.catchupService.InitialSyncDone)
		node.blockService.Start()
		node.ledgerService.Start()
		node.txHandler.Start()

		// start indexer
		if idx, err := node.Indexer(); err == nil {
			err := idx.Start()
			if err != nil {
				node.log.Errorf("indexer failed to start, turning it off - %v", err)
				node.config.IsIndexerActive = false
			} else {
				node.log.Info("Indexer was started successfully")
			}
		} else {
			node.log.Infof("Indexer is not available - %v", err)
		}

		node.startMonitoringRoutines()
	}

}

// startMonitoringRoutines starts the internal monitoring routines used by the node.
func (node *AlgorandFullNode) startMonitoringRoutines() {
	node.monitoringRoutinesWaitGroup.Add(3)

	// Periodically check for new participation keys
	go node.checkForParticipationKeys()

	go node.txPoolGaugeThread()
	// Delete old participation keys
	go node.oldKeyDeletionThread()

	// TODO re-enable with configuration flag post V1
	//go logging.UsageLogThread(node.ctx, node.log, 100*time.Millisecond, nil)
}

// waitMonitoringRoutines waits for all the monitoring routines to exit. Note that
// the node.mu must not be taken, and that the node's context should have been canceled.
func (node *AlgorandFullNode) waitMonitoringRoutines() {
	node.monitoringRoutinesWaitGroup.Wait()
}

// ListeningAddress retrieves the node's current listening address, if any.
// Returns true if currently listening, false otherwise.
func (node *AlgorandFullNode) ListeningAddress() (string, bool) {
	node.mu.Lock()
	defer node.mu.Unlock()
	return node.net.Address()
}

// Stop stops running the node. Once a node is closed, it can never start again.
func (node *AlgorandFullNode) Stop() {
	node.mu.Lock()
	defer func() {
		node.mu.Unlock()
		node.waitMonitoringRoutines()
	}()

	node.net.ClearHandlers()
	node.net.Stop()
	if node.catchpointCatchupService != nil {
		node.catchpointCatchupService.Stop()
	} else {
		node.txHandler.Stop()
		node.agreementService.Shutdown()
		node.catchupService.Stop()
		node.txPoolSyncerService.Stop()
		node.blockService.Stop()
		node.ledgerService.Stop()
		node.wsFetcherService.Stop()
	}
	node.catchupBlockAuth.Quit()
	node.highPriorityCryptoVerificationPool.Shutdown()
	node.lowPriorityCryptoVerificationPool.Shutdown()
	node.cryptoPool.Shutdown()
	node.cancelCtx()
	if node.indexer != nil {
		node.indexer.Shutdown()
	}
}

// note: unlike the other two functions, this accepts a whole filename
func (node *AlgorandFullNode) getExistingPartHandle(filename string) (db.Accessor, error) {
	filename = filepath.Join(node.rootDir, node.genesisID, filename)

	_, err := os.Stat(filename)
	if err == nil {
		return db.MakeErasableAccessor(filename)
	}
	return db.Accessor{}, err
}

// Ledger exposes the node's ledger handle to the algod API code
func (node *AlgorandFullNode) Ledger() *data.Ledger {
	return node.ledger
}

// BroadcastSignedTxGroup broadcasts a transaction group that has already been signed.
func (node *AlgorandFullNode) BroadcastSignedTxGroup(txgroup []transactions.SignedTxn) error {
	lastRound := node.ledger.Latest()
	b, err := node.ledger.BlockHdr(lastRound)
	if err != nil {
		node.log.Errorf("could not get block header from last round %v: %v", lastRound, err)
		return err
	}

	contexts := verify.PrepareContexts(txgroup, b)
	params := make([]verify.Params, len(txgroup))
	for i, tx := range txgroup {
		err = verify.Txn(&tx, contexts[i])
		if err != nil {
			node.log.Warnf("malformed transaction: %v - transaction was %+v", err, tx)
			return err
		}
		params[i] = contexts[i].Params
	}
	err = node.transactionPool.Remember(txgroup, params)
	if err != nil {
		node.log.Infof("rejected by local pool: %v - transaction group was %+v", err, txgroup)
		return err
	}

	var enc []byte
	var txids []transactions.Txid
	for _, tx := range txgroup {
		enc = append(enc, protocol.Encode(&tx)...)
		txids = append(txids, tx.ID())
	}
	err = node.net.Broadcast(context.TODO(), protocol.TxnTag, enc, true, nil)
	if err != nil {
		node.log.Infof("failure broadcasting transaction to network: %v - transaction group was %+v", err, txgroup)
		return err
	}
	node.log.Infof("Sent signed tx group with IDs %v", txids)
	return nil
}

// ListTxns returns SignedTxns associated with a specific account in a range of Rounds (inclusive).
// TxnWithStatus returns the round in which a particular transaction appeared,
// since that information is not part of the SignedTxn itself.
func (node *AlgorandFullNode) ListTxns(addr basics.Address, minRound basics.Round, maxRound basics.Round) ([]TxnWithStatus, error) {
	result := make([]TxnWithStatus, 0)
	for r := minRound; r <= maxRound; r++ {
		h, err := node.ledger.AddressTxns(addr, r)
		if err != nil {
			return nil, err
		}
		for _, tx := range h {
			result = append(result, TxnWithStatus{
				Txn:            tx.SignedTxn,
				ConfirmedRound: r,
				ApplyData:      tx.ApplyData,
			})
		}
	}
	return result, nil
}

// GetTransaction looks for the required txID within with a specific account withing a range of rounds (inclusive) and
// returns the SignedTxn and true iff it finds the transaction.
func (node *AlgorandFullNode) GetTransaction(addr basics.Address, txID transactions.Txid, minRound basics.Round, maxRound basics.Round) (TxnWithStatus, bool) {
	// start with the most recent round, and work backwards:
	// this will abort early if it hits pruned rounds
	if maxRound < minRound {
		return TxnWithStatus{}, false
	}
	r := maxRound
	for {
		h, err := node.ledger.AddressTxns(addr, r)
		if err != nil {
			return TxnWithStatus{}, false
		}
		for _, tx := range h {
			if tx.ID() == txID {
				return TxnWithStatus{
					Txn:            tx.SignedTxn,
					ConfirmedRound: r,
					ApplyData:      tx.ApplyData,
				}, true
			}
		}
		if r == minRound {
			break
		}
		r--
	}
	return TxnWithStatus{}, false
}

// GetPendingTransaction looks for the required txID in the recent ledger
// blocks, in the txpool, and in the txpool's status cache.  It returns
// the SignedTxn (with status information), and a bool to indicate if the
// transaction was found.
func (node *AlgorandFullNode) GetPendingTransaction(txID transactions.Txid) (res TxnWithStatus, found bool) {
	// We need to check both the pool and the ledger's blocks.
	// If the transaction is found in a committed block, that
	// takes precedence.  But we check the pool first, because
	// otherwise there could be a race between the pool and the
	// ledger, where the block wasn't in the ledger at first,
	// but by the time we check the pool, it's not there either
	// because it committed.

	// The default return value is found=false, which is
	// appropriate if the transaction isn't found anywhere.

	// Check if it's in the pool or evicted from the pool.
	tx, txErr, found := node.transactionPool.Lookup(txID)
	if found {
		res = TxnWithStatus{
			Txn:            tx,
			ConfirmedRound: 0,
			PoolError:      txErr,
		}
		found = true

		// Keep looking in the ledger..
	}

	var maxLife basics.Round
	latest := node.ledger.Latest()
	proto, err := node.ledger.ConsensusParams(latest)
	if err == nil {
		maxLife = basics.Round(proto.MaxTxnLife)
	} else {
		node.log.Errorf("node.GetPendingTransaction: cannot get consensus params for latest round %v", latest)
	}
	maxRound := latest
	minRound := maxRound.SubSaturate(maxLife)

	for r := minRound; r <= maxRound; r++ {
		tx, found, err := node.ledger.LookupTxid(txID, r)
		if err != nil || !found {
			continue
		}
		return TxnWithStatus{
			Txn:            tx.SignedTxn,
			ConfirmedRound: r,
			ApplyData:      tx.ApplyData,
		}, true
	}

	// Return whatever we found in the pool (if anything).
	return
}

// Status returns a StatusReport structure reporting our status as Active and with our ledger's LastRound
func (node *AlgorandFullNode) Status() (s StatusReport, err error) {
	s.LastRound = node.ledger.Latest()
	b, err := node.ledger.BlockHdr(s.LastRound)
	if err != nil {
		return
	}

	node.mu.Lock()
	defer node.mu.Unlock()

	s.LastVersion = b.CurrentProtocol
	s.NextVersion, s.NextVersionRound, s.NextVersionSupported = b.NextVersionInfo()

	s.LastRoundTimestamp = node.lastRoundTimestamp
	s.HasSyncedSinceStartup = node.hasSyncedSinceStartup
	s.StoppedAtUnsupportedRound = s.LastRound+1 == s.NextVersionRound && !s.NextVersionSupported
<<<<<<< HEAD
=======
	s.LastCatchpoint = node.ledger.GetLastCatchpointLabel()
	if node.catchpointCatchupService != nil {
		stats := node.catchpointCatchupService.GetStatistics()
		s.Catchpoint = stats.CatchpointLabel
		s.CatchpointCatchupTotalAccounts = stats.TotalAccounts
		s.CatchpointCatchupProcessedAccounts = stats.ProcessedAccounts
		s.CatchpointCatchupTotalBlocks = stats.TotalBlocks
		s.CatchpointCatchupAcquiredBlocks = stats.AcquiredBlocks
		s.CatchupTime = time.Now().Sub(stats.StartTime)
	} else {
		s.SynchronizingTime = node.catchupService.SynchronizingTime()
		s.CatchupTime = node.catchupService.SynchronizingTime()
	}
>>>>>>> fdf3a4c2

	return
}

// GenesisID returns the ID of the genesis node.
func (node *AlgorandFullNode) GenesisID() string {
	node.mu.Lock()
	defer node.mu.Unlock()

	return node.genesisID
}

// GenesisHash returns the hash of the genesis configuration.
func (node *AlgorandFullNode) GenesisHash() crypto.Digest {
	node.mu.Lock()
	defer node.mu.Unlock()

	return node.genesisHash
}

// PoolStats returns a PoolStatus structure reporting stats about the transaction pool
func (node *AlgorandFullNode) PoolStats() PoolStats {
	r := node.ledger.Latest()
	last, err := node.ledger.Block(r)
	if err != nil {
		node.log.Warnf("AlgorandFullNode: could not read ledger's last round: %v", err)
		return PoolStats{}
	}

	return PoolStats{
		NumConfirmed:   uint64(len(last.Payset)),
		NumOutstanding: uint64(node.transactionPool.PendingCount()),
		NumExpired:     uint64(node.transactionPool.NumExpired(r)),
	}
}

// SuggestedFee returns the suggested fee per byte recommended to ensure a new transaction is processed in a timely fashion.
// Caller should set fee to max(MinTxnFee, SuggestedFee() * len(encoded SignedTxn))
func (node *AlgorandFullNode) SuggestedFee() basics.MicroAlgos {
	return node.feeTracker.EstimateFee()
}

// GetPendingTxnsFromPool returns a snapshot of every pending transactions from the node's transaction pool in a slice.
// Transactions are sorted in decreasing order. If no transactions, returns an empty slice.
func (node *AlgorandFullNode) GetPendingTxnsFromPool() ([]transactions.SignedTxn, error) {
	return bookkeeping.SignedTxnGroupsFlatten(node.transactionPool.Pending()), nil
}

// Reload participation keys from disk periodically
func (node *AlgorandFullNode) checkForParticipationKeys() {
	defer node.monitoringRoutinesWaitGroup.Done()
	ticker := time.NewTicker(participationKeyCheckSecs * time.Second)
	for {
		select {
		case <-ticker.C:
			node.loadParticipationKeys()
		case <-node.ctx.Done():
			ticker.Stop()
			return
		}
	}
}

func (node *AlgorandFullNode) loadParticipationKeys() error {
	// Generate a list of all potential participation key files
	genesisDir := filepath.Join(node.rootDir, node.genesisID)
	files, err := ioutil.ReadDir(genesisDir)
	if err != nil {
		return fmt.Errorf("AlgorandFullNode.loadPartitipationKeys: could not read directory %v: %v", genesisDir, err)
	}

	// For each of these files
	for _, info := range files {
		// If it can't be a participation key database, skip it
		if !config.IsPartKeyFilename(info.Name()) {
			continue
		}
		filename := info.Name()

		// Fetch a handle to this database
		handle, err := node.getExistingPartHandle(filename)
		if err != nil {
			return fmt.Errorf("AlgorandFullNode.loadParticipationKeys: cannot load db %v: %v", filename, err)
		}

		// Fetch an account.Participation from the database
		part, err := account.RestoreParticipation(handle)
		if err != nil {
			handle.Close()
			if err == account.ErrUnsupportedSchema {
				node.log.Infof("Loaded participation keys from storage: %s %s", part.Address(), info.Name())
				msg := fmt.Sprintf("loadParticipationKeys: not loading unsupported participation key: %v; renaming to *.old", info.Name())
				fmt.Println(msg)
				node.log.Warn(msg)
				fullname := filepath.Join(genesisDir, info.Name())
				os.Rename(fullname, filepath.Join(fullname, ".old"))
			} else {
				return fmt.Errorf("AlgorandFullNode.loadParticipationKeys: cannot load account at %v: %v", info.Name(), err)
			}
		} else {
			// Tell the AccountManager about the Participation (dupes don't matter)
			added := node.accountManager.AddParticipation(part)
			if added {
				node.log.Infof("Loaded participation keys from storage: %s %s", part.Address(), info.Name())
			} else {
				part.Close()
			}
		}
	}

	return nil
}

var txPoolGuage = metrics.MakeGauge(metrics.MetricName{Name: "algod_tx_pool_count", Description: "current number of available transactions in pool"})

func (node *AlgorandFullNode) txPoolGaugeThread() {
	defer node.monitoringRoutinesWaitGroup.Done()
	ticker := time.NewTicker(10 * time.Second)
	defer ticker.Stop()
	for true {
		select {
		case <-ticker.C:
			txPoolGuage.Set(float64(node.transactionPool.PendingCount()), nil)
		case <-node.ctx.Done():
			return
		}
	}
}

// IsArchival returns true the node is an archival node, false otherwise
func (node *AlgorandFullNode) IsArchival() bool {
	return node.config.Archival
}

// OnNewBlock implements the BlockListener interface so we're notified after each block is written to the ledger
func (node *AlgorandFullNode) OnNewBlock(block bookkeeping.Block, delta ledger.StateDelta) {
	// Update fee tracker
	node.feeTracker.ProcessBlock(block)

	node.mu.Lock()
	node.lastRoundTimestamp = time.Now()
	node.hasSyncedSinceStartup = true
	node.mu.Unlock()

	// Wake up oldKeyDeletionThread(), non-blocking.
	select {
	case node.oldKeyDeletionNotify <- struct{}{}:
	default:
	}
}

// oldKeyDeletionThread keeps deleting old participation keys.
// It runs in a separate thread so that, during catchup, we
// don't have to delete key for each block we received.
func (node *AlgorandFullNode) oldKeyDeletionThread() {
	defer node.monitoringRoutinesWaitGroup.Done()
	for {
		select {
		case <-node.ctx.Done():
			return
		case <-node.oldKeyDeletionNotify:
		}

		r := node.ledger.Latest()

		// We need to find the consensus protocol used to agree on block r,
		// since that determines the params used for ephemeral keys in block
		// r.  The params come from agreement.ParamsRound(r), which is r-2.
		hdr, err := node.ledger.BlockHdr(agreement.ParamsRound(r))
		if err != nil {
			switch err.(type) {
			case ledger.ErrNoEntry:
				// No need to warn; expected during catchup.
			default:
				node.log.Warnf("Cannot look up block %d for deleting ephemeral keys: %v", agreement.ParamsRound(r), err)
			}
		} else {
			proto := config.Consensus[hdr.CurrentProtocol]

			node.mu.Lock()
			node.accountManager.DeleteOldKeys(r+1, proto)
			node.mu.Unlock()
		}
	}
}

// Uint64 implements the randomness by calling the crypto library.
func (node *AlgorandFullNode) Uint64() uint64 {
	return crypto.RandUint64()
}

// Indexer returns a pointer to nodes indexer
func (node *AlgorandFullNode) Indexer() (*indexer.Indexer, error) {
	if node.indexer != nil && node.config.IsIndexerActive {
		return node.indexer, nil
	}
	return nil, fmt.Errorf("indexer is not active")
}

// GetTransactionByID gets transaction by ID
// this function is intended to be called externally via the REST api interface.
func (node *AlgorandFullNode) GetTransactionByID(txid transactions.Txid, rnd basics.Round) (TxnWithStatus, error) {
	stx, _, err := node.ledger.LookupTxid(txid, rnd)
	if err != nil {
		return TxnWithStatus{}, err
	}
	return TxnWithStatus{
		Txn:            stx.SignedTxn,
		ConfirmedRound: rnd,
		ApplyData:      stx.ApplyData,
	}, nil
}

// StartCatchup starts the catchpoint mode and attempt to get to the provided catchpoint
// this function is intended to be called externally via the REST api interface.
func (node *AlgorandFullNode) StartCatchup(catchpoint string) error {
	node.mu.Lock()
	defer node.mu.Unlock()
	if node.indexer != nil {
		return fmt.Errorf("catching up using a catchpoint is not supported on indexer-enabled nodes")
	}
	if node.catchpointCatchupService != nil {
		stats := node.catchpointCatchupService.GetStatistics()
		return fmt.Errorf("unable to start catchpoint catchup for '%s' - already catching up '%s'", catchpoint, stats.CatchpointLabel)
	}
	var err error
	node.catchpointCatchupService, err = catchup.MakeNewCatchpointCatchupService(catchpoint, node, node.log, node.net, node.ledger.Ledger)
	if err != nil {
		node.log.Warnf("unable to create catchpoint catchup service : %v", err)
		return err
	}
	node.catchpointCatchupService.Start(node.ctx)
	return nil
}

// AbortCatchup aborts the given catchpoint
// this function is intended to be called externally via the REST api interface.
func (node *AlgorandFullNode) AbortCatchup(catchpoint string) error {
	node.mu.Lock()
	defer node.mu.Unlock()
	if node.catchpointCatchupService == nil {
		return nil
	}
	stats := node.catchpointCatchupService.GetStatistics()
	if stats.CatchpointLabel != catchpoint {
		return fmt.Errorf("unable to abort catchpoint catchup for '%s' - already catching up '%s'", catchpoint, stats.CatchpointLabel)
	}
	node.catchpointCatchupService.Abort()
	return nil
}

// SetCatchpointCatchupMode change the node's operational mode from catchpoint catchup mode and back
func (node *AlgorandFullNode) SetCatchpointCatchupMode(catchpointCatchupMode bool) (newCtx context.Context) {
	node.mu.Lock()
	if catchpointCatchupMode {
		// stop..
		defer func() {
			node.mu.Unlock()
			node.waitMonitoringRoutines()
		}()
		node.net.ClearHandlers()
		node.txHandler.Stop()
		node.agreementService.Shutdown()
		node.catchupService.Stop()
		node.txPoolSyncerService.Stop()
		node.blockService.Stop()
		node.ledgerService.Stop()
		node.wsFetcherService.Stop()

		node.cancelCtx()

		// Set up a context we can use to cancel goroutines on Stop()
		node.ctx, node.cancelCtx = context.WithCancel(context.Background())
		return node.ctx
	}
	defer node.mu.Unlock()
	// start
	node.transactionPool.Reset()
	node.wsFetcherService.Start()
	node.catchupService.Start()
	node.agreementService.Start()
	node.txPoolSyncerService.Start(node.catchupService.InitialSyncDone)
	node.blockService.Start()
	node.ledgerService.Start()
	node.txHandler.Start()

	// start indexer
	if idx, err := node.Indexer(); err == nil {
		err := idx.Start()
		if err != nil {
			node.log.Errorf("indexer failed to start, turning it off - %v", err)
			node.config.IsIndexerActive = false
		} else {
			node.log.Info("Indexer was started successfully")
		}
	} else {
		node.log.Infof("Indexer is not available - %v", err)
	}

	node.cancelCtx()

	node.startMonitoringRoutines()
	// at this point, the catchpoint catchup is done ( either successfully or not.. )
	node.catchpointCatchupService = nil

	// Set up a context we can use to cancel goroutines on Stop()
	node.ctx, node.cancelCtx = context.WithCancel(context.Background())
	return node.ctx

}

// validatedBlock satisfies agreement.ValidatedBlock
type validatedBlock struct {
	vb *ledger.ValidatedBlock
}

// WithSeed satisfies the agreement.ValidatedBlock interface.
func (vb validatedBlock) WithSeed(s committee.Seed) agreement.ValidatedBlock {
	lvb := vb.vb.WithSeed(s)
	return validatedBlock{vb: &lvb}
}

// Block satisfies the agreement.ValidatedBlock interface.
func (vb validatedBlock) Block() bookkeeping.Block {
	blk := vb.vb.Block()
	return blk
}

// AssembleBlock implements Ledger.AssembleBlock.
func (node *AlgorandFullNode) AssembleBlock(round basics.Round, deadline time.Time) (agreement.ValidatedBlock, error) {
	lvb, err := node.transactionPool.AssembleBlock(round, deadline)
	if err != nil {
		return nil, err
	}
	return validatedBlock{vb: lvb}, nil
}<|MERGE_RESOLUTION|>--- conflicted
+++ resolved
@@ -56,18 +56,6 @@
 
 // StatusReport represents the current basic status of the node
 type StatusReport struct {
-<<<<<<< HEAD
-	LastRound                 basics.Round
-	LastVersion               protocol.ConsensusVersion
-	NextVersion               protocol.ConsensusVersion
-	NextVersionRound          basics.Round
-	NextVersionSupported      bool
-	LastRoundTimestamp        time.Time
-	SynchronizingTime         time.Duration
-	CatchupTime               time.Duration
-	HasSyncedSinceStartup     bool
-	StoppedAtUnsupportedRound bool
-=======
 	LastRound                          basics.Round
 	LastVersion                        protocol.ConsensusVersion
 	NextVersion                        protocol.ConsensusVersion
@@ -84,7 +72,6 @@
 	CatchpointCatchupProcessedAccounts uint64
 	CatchpointCatchupTotalBlocks       uint64
 	CatchpointCatchupAcquiredBlocks    uint64
->>>>>>> fdf3a4c2
 }
 
 // TimeSinceLastRound returns the time since the last block was approved (locally), or 0 if no blocks seen
@@ -262,14 +249,9 @@
 	}
 	node.agreementService = agreement.MakeService(agreementParameters)
 
-<<<<<<< HEAD
-	node.syncer = catchup.MakeService(node.log, node.config, p2pNode, node.ledger, node.wsFetcherService, blockAuthenticatorImpl{Ledger: node.ledger, AsyncVoteVerifier: agreement.MakeAsyncVoteVerifier(node.lowPriorityCryptoVerificationPool)}, agreementLedger.UnmatchedPendingCertificates)
-	node.txPoolSyncer = rpcs.MakeTxSyncer(node.transactionPool, node.net, node.txHandler.SolicitedTxHandler(), time.Duration(cfg.TxSyncIntervalSeconds)*time.Second, time.Duration(cfg.TxSyncTimeoutSeconds)*time.Second, cfg.TxSyncServeResponseSize)
-=======
 	node.catchupBlockAuth = blockAuthenticatorImpl{Ledger: node.ledger, AsyncVoteVerifier: agreement.MakeAsyncVoteVerifier(node.lowPriorityCryptoVerificationPool)}
 	node.catchupService = catchup.MakeService(node.log, node.config, p2pNode, node.ledger, node.wsFetcherService, node.catchupBlockAuth, agreementLedger.UnmatchedPendingCertificates)
 	node.txPoolSyncerService = rpcs.MakeTxSyncer(node.transactionPool, node.net, node.txHandler.SolicitedTxHandler(), time.Duration(cfg.TxSyncIntervalSeconds)*time.Second, time.Duration(cfg.TxSyncTimeoutSeconds)*time.Second, cfg.TxSyncServeResponseSize)
->>>>>>> fdf3a4c2
 
 	err = node.loadParticipationKeys()
 	if err != nil {
@@ -616,8 +598,6 @@
 	s.LastRoundTimestamp = node.lastRoundTimestamp
 	s.HasSyncedSinceStartup = node.hasSyncedSinceStartup
 	s.StoppedAtUnsupportedRound = s.LastRound+1 == s.NextVersionRound && !s.NextVersionSupported
-<<<<<<< HEAD
-=======
 	s.LastCatchpoint = node.ledger.GetLastCatchpointLabel()
 	if node.catchpointCatchupService != nil {
 		stats := node.catchpointCatchupService.GetStatistics()
@@ -631,7 +611,6 @@
 		s.SynchronizingTime = node.catchupService.SynchronizingTime()
 		s.CatchupTime = node.catchupService.SynchronizingTime()
 	}
->>>>>>> fdf3a4c2
 
 	return
 }
